# Changelog


## Unreleased changes

<<<<<<< HEAD
**Changes since v2.3.1**

Release notes:

=======
Release notes:

**Changes since v2.3.1**

>>>>>>> ad6d3a0f
Major changes:

Behavior changes:

Other enhancements:

Bug fixes:


<<<<<<< HEAD
## v2.3.0.1 (release candidate)

**Changes since v2.1.3.1**
=======
## v2.3.1
>>>>>>> ad6d3a0f

Release notes:

* We have reduced the number of platforms that we support with binary releases.
  The reason behind this is that we've been slowed down in our release process
  until now with issues trying to build binaries for less common platforms. In
  order to make sure we can address issues more quickly (like supporting new
  GHC versions), we're limiting support from the Stack team to:

    * Linux 64-bit (static)
    * macOS
    * Windows 64-bit

  If others want to provide additional binaries, we will definitely be happy
  for the support. But since our CI system is currently able to produce these
  three bindists only, that's what we will be providing with the next release.

* Since we no longer have dynamically linked Linux binaries, we are removing
  removing the `-static` suffix from the static Linux binaries.  If you have
  scripts to download the latest stable Linux binary, update them to use
  `linux-x86_64` instead of `linux-x86_64-static` (if you are already using the
  former, nothing needs to change).  For this release, both are supported, but
  the next release will no longer have the `-static` variant.

* We are also deprecating the download links at https://stackage.org/stack.
  See this page for the current installation instructions:
  https://docs.haskellstack.org/en/stable/install_and_upgrade/.

* These are the canonical locations to download the latest stable binaries
  from, and will continue to be supported going forward:

    * Linux 64-bit (static): https://get.haskellstack.org/stable/linux-x86_64.tar.gz
    * macOS: https://get.haskellstack.org/stable/osx-x86_64.tar.gz
    * Windows 64-bit: https://get.haskellstack.org/stable/windows-x86_64.zip

  As always, binaries for specific versions are available from the Github
  releases: https://github.com/commercialhaskell/stack/releases.

**Changes since v2.1.3.1**

Major changes:
* `setup-info-locations` yaml configuration now allows overwriting the default locations of `stack-setup-2.yaml`.
  [#5031](https://github.com/commercialhaskell/stack/pull/5031)
  [#2983](https://github.com/commercialhaskell/stack/issues/2983)
  [#2913](https://github.com/commercialhaskell/stack/issues/2913)

* The `setup-info` configuration key now allows overwriting parts of the default `setup-info`

* The `--setup-info-yaml` command line flag now may be used in all stack commands such as `stack build`, and not only in `stack setup`

* The `--setup-info-yaml` may specify multiple locations for `stack-setup.yaml` files.

* The `stack upload` can read first reads environment Variable `$HACKAGE_USERNAME` and `$HACKAGE_PASSWORD` if they are missing only then asks for `username` or `password`

* Fully remove GHCJS support.

* Remove the `freeze` command. It has been replaced by lock files.

* `setup-info-locations` yaml configuration now allows overwriting the default locations of `stack-setup-2.yaml`.
  [#5031](https://github.com/commercialhaskell/stack/pull/5031)
  [#2983](https://github.com/commercialhaskell/stack/issues/2983)
  [#2913](https://github.com/commercialhaskell/stack/issues/2913)

* The `setup-info` configuration key now allows overwriting parts of the default `setup-info`

* The `--setup-info-yaml` command line flag now may be used in all stack commands such as `stack build`, and not only in `stack setup`

* The `--setup-info-yaml` may specify multiple locations for `stack-setup.yaml` files.

* The `stack upload` can read first reads environment Variable `$HACKAGE_USERNAME` and `$HACKAGE_PASSWORD` if they are missing only then asks for `username` or `password`

* Fully remove GHCJS support.

* Remove the `freeze` command. It has been replaced by lock files.

Behavior changes:
* Remove the deprecated `--stack-setup-yaml` command line argument in favor of `--setup-info-yaml`
  [#2647](https://github.com/commercialhaskell/stack/issues/2647)

* We now recommend checking in generated cabal files for repos. When generating lock files for
  extra-deps that only include `package.yaml` files, a deprecation warning will be generated.
  Also, those packages will no longer be included in the generated lock files.
  See [#5210](https://github.com/commercialhaskell/stack/issues/5210).

* Remove the deprecated `--stack-setup-yaml` command line argument in favor of `--setup-info-yaml`
  [#2647](https://github.com/commercialhaskell/stack/issues/2647)

* We now recommend checking in generated cabal files for repos. When generating lock files for
  extra-deps that only include `package.yaml` files, a deprecation warning will be generated.
  Also, those packages will no longer be included in the generated lock files.
  See [#5210](https://github.com/commercialhaskell/stack/issues/5210).

Other enhancements:
* Add `build-output-timestamps` flag in yaml. Setting it to true
  prefixes each build log output line with a timestamp.

* Show warning about `local-programs-path` with spaces on windows
  when running scripts. See 
  [#5013](https://github.com/commercialhaskell/stack/pull/5013)

* Add `ls dependencies json` which will print dependencies as JSON.
  `ls dependencies --tree`  is now `ls dependencies tree`. See
  [#4424](https://github.com/commercialhaskell/stack/pull/4424)

* Add `build-output-timestamps` flag in yaml. Setting it to true
  prefixes each build log output line with a timestamp.

* Show warning about `local-programs-path` with spaces on windows
  when running scripts. See 
  [#5013](https://github.com/commercialhaskell/stack/pull/5013)

* Add `ls dependencies json` which will print dependencies as JSON.
  `ls dependencies --tree`  is now `ls dependencies tree`. See
  [#4424](https://github.com/commercialhaskell/stack/pull/4424)

* Remove warning for using Stack with GHC 8.8-8.10, and Cabal 3.0-3.2.

* Allow relative paths in `--setup-info-yaml` and tool paths
  [#3394](https://github.com/commercialhaskell/stack/issues/3394)

* Added the `--only-locals` flag. See
  [#5272](https://github.com/commercialhaskell/stack/issues/5272)

* Allow relative paths in `--setup-info-yaml` and tool paths
  [#3394](https://github.com/commercialhaskell/stack/issues/3394)

Bug fixes:

* Upgrade `pantry`: module mapping insertions into the database are now atomic.
  Previously, if you SIGTERMed at the wrong time while running a script, you
  could end up with an inconsistent database state.

* `--resolver global` doesn't retrieve snapshots list from the internet
   beause doesn't need it. See [#5103](https://github.com/commercialhaskell/stack/issues/5103)

* Fix using relative links in haddocks output.  See
  [#4971](https://github.com/commercialhaskell/stack/issues/4971).
* Do not include generated cabal file information in lock files. See
  [#5045](https://github.com/commercialhaskell/stack/issues/5045).

* Use proper Hoogle executable path when installed automatically. See
  [#4905](https://github.com/commercialhaskell/stack/issues/4905)

* Fix GHC version for batched package unregistration. See
  [#4951](https://github.com/commercialhaskell/stack/issues/4951)

* Use Hoogle from the snapshot used and not the latest version. See
  [#4905](https://github.com/commercialhaskell/stack/issues/4905)

* Resolve "'stty' is not recognized". See
  [#4901](https://github.com/commercialhaskell/stack/issues/4901)

* Fix missing reconfigure check causing errors when a package gets
  used in multiple projects. See
  [#5147](https://github.com/commercialhaskell/stack/issues/5147)

## v2.1.3.1

Hackage-only release:

* Support persistent-template-2.7.x
* Support rio-0.1.11.0
* Add `stack.yaml` back to hackage sdist, and add `snapshot.yaml`


## v2.1.3

**Changes since v2.1.1**

Behavior changes:

* Disable WAL mode for SQLite3 databases, to improve compatibility with
  some platforms and filesystems.  See
  [#4876](https://github.com/commercialhaskell/stack/issues/4876).

* By default, do not perform expiry checks in Hackage Security. See
  [#4928](https://github.com/commercialhaskell/stack/issues/4928).

Other enhancements:

* Do not rerun expected test failures. This is mostly a change that
  will only affect the Stackage Curator use case, but there is now an
  additional message letting the user know when a previously-failed
  test case is being rerun.

* Move configure information for local packages back to .stack-work to
  improve caching. See
  [#4893](https://github.com/commercialhaskell/stack/issues/4893).

Bug fixes:

* Fix to allow dependencies on specific versions of local git repositories. See
  [#4862](https://github.com/commercialhaskell/stack/pull/4862)

* Allow Stack commands to be run in Nix mode without having a project file
  available. See
  [#4854](https://github.com/commercialhaskell/stack/issues/4864).

* Removes dependency on gnu-tar for OSX and Linux environment. The
  `--force-local` option was required only for windows environment.

* Properly wait for the `tar` subprocess to complete before returning, thereby
  avoiding a SIGTERM screwing up GHC installation. See
  [#4888](https://github.com/commercialhaskell/stack/issues/4888).

* Use package complete locations from lock files when resolving dependencies
  in `extra-deps`. See
  [#4887](https://github.com/commercialhaskell/stack/issues/4887).

* Set the `HASKELL_DIST_DIR` environment to a proper package dist
  directory so `doctest` is able to load modules autogenerated by Cabal.

* Expose package library when running tests.

* Fix support for non-ASCII module names. See
  [#4938](https://github.com/commercialhaskell/stack/issues/4938)

Other changes:

* Rename `pantry-tmp` package back to `pantry`, now that we have gained
  maintainership (which had been used by someone else for a candidate-only test
  that made it look like the name was free but prevented uploading a real
  package).


## v2.1.1.1

Hackage-only release that removes `stack.yaml` from the sdist.  This is because
`stack.yaml` now defines a multi-package project, whereas Hackage works on the
basis on individual packages (see
[#4860](https://github.com/commercialhaskell/stack/issues/4860))

If building a `stack` executable for distribution, please download the
source code from https://github.com/commercialhaskell/stack/releases/tag/v2.1.1
and build it using Stack itself in order to ensure identical behaviour
to official binaries.  This package on Hackage is provided for convenience
and bootstrapping purposes.


## v2.1.1

The Stack 2 release represents a series of significant changes to how Stack
works internally. For the vast majority of cases, these changes are backwards
compatible, in that existing projects will continue to build in the same way
with Stack 2 as they did with Stack 1. The large version bump is due to the
fundamental internal changes to cache handling, database storage (using SQLite
in place of binary files), implicit snapshots (which greatly improve the
precompiled cache), and moving to Pantry. We have also removed some less used
features, as listed below.

**Changes since v1.9.3**

Major changes:

* Switch over to pantry for managing packages. This is a major change
  to Stack's internals, and affects user-visible behavior in a few
  places. Some highlights:
    * Drop support for multiple package indices and legacy
      `00-index.tar` style indices. See
      [#4137](https://github.com/commercialhaskell/stack/issues/4137).
    * Support for archives and repos in the `packages` section has
      been removed. Instead, you must use `extra-deps` for such
      dependencies. `packages` now only supports local filepaths.
    * Add support for Git repositories containing (recursive) submodules.
    * Addition of new configuration options for specifying a "pantry
      tree" key, which provides more reproducibility around builds,
      and (in the future) will be used for more efficient package
      content downloads. You can also specify package name and version
      for more efficient config parsing.
          * __NOTE__ The new `stack freeze` command provides support
            for automatically generating this additional
            information.
    * Package contents and metadata are stored in an SQLite database
      in place of files on the filesystem. The `pantry` library can be
      used for interacting with these contents.
    * Internally, Stack has changed many datatypes, including moving
      to Cabal's definition of many data types. As a result of such
      changes, existing cache files will in general be invalidated,
      resulting in Stack needing to rebuild many previously cached
      builds in the new version. Sorry :(.
    * A new command, `stack freeze` has been added which outputs
      project and snapshot definitions with dependencies pinned to
      their exact versions.
    * The `ignore-revision-mismatch` setting is no longer needed, and
      has been removed.
    * Overriding GHC boot packages results in any other GHC boot
      packages depending on it being no longer available as a dependency,
      such packages need to be added explicitly when needed. See
      [#4510] (https://github.com/commercialhaskell/stack/issues/4510).
    * Cabal solver integration was not updated to support newer
      `cabal-install` versions so `stack solver` command was removed as
      well as a related option `--solver` from `stack new` and
      `stack init`.
* Upgrade to Cabal 2.4
    * Note that, in this process, the behavior of file globbing has
      been modified to match that of Cabal. In particular, this means
      that for Cabal spec versions less than 2.4, `*.txt` will
      match `foo.txt`, but not `foo.2.txt`.
* Remove the `stack image` command. With the advent of Docker multistage
  builds, this functionality is no longer useful. For an example, please see
  [Building Haskell Apps with
  Docker](https://www.fpcomplete.com/blog/2017/12/building-haskell-apps-with-docker).
* Support building GHC from source (experimental)
    * Stack now supports building and installing GHC from source. The built GHC
      is uniquely identified by a commit id and an Hadrian "flavour" (Hadrian is
      the newer GHC build system), hence `compiler` can be set to use a GHC
      built from source with `ghc-git-COMMIT-FLAVOUR`
* `stack.yaml` now supports a `configure-options`, which are passed directly to
  the `configure` step in the Cabal build process. See
  [#1438](https://github.com/commercialhaskell/stack/issues/1438)
* Remove support for building GHCJS itself. Future releases of Stack
  may remove GHCJS support entirely.
* Support for lock files for pinning exact project dependency versions

Behavior changes:

* `stack.yaml` now supports `snapshot`: a synonym for `resolver`. See
  [#4256](https://github.com/commercialhaskell/stack/issues/4256)
* `stack script` now passes `-i -idir` in to the `ghc`
  invocation. This makes it so that the script can import local
  modules, and fixes an issue where `.hs` files in the current
  directory could affect interpretation of the script. See
  [#4538](https://github.com/commercialhaskell/stack/pull/4538)
* When using `stack script`, custom snapshot files will be resolved
  relative to the directory containing the script.
* Remove the deprecated `--upgrade-cabal` flag to `stack setup`.
* Support the `drop-packages` field in `stack.yaml`
* Remove the GPG signing code during uploads. The GPG signatures have
  never been used yet, and there are no plans to implement signature
  verification.
* Remove the `--plain` option for the `exec` family of commands
* Always use the `--exact-configuration` Cabal configuration option when
  building (should mostly be a non-user-visible enhancement).
* No longer supports Cabal versions older than `1.19.2`.  This means
  projects using snapshots earlier than `lts-3.0` or
  `nightly-2015-05-05` will no longer build.
* Remove the `stack docker cleanup` command.  Docker itself now has
  [`docker image prune`](https://docs.docker.com/engine/reference/commandline/image_prune/)
  and
  [`docker container prune`](https://docs.docker.com/engine/reference/commandline/container_prune/),
  which you can use instead.
* Interleaved output is now turned on by default, see
  [#4702](https://github.com/commercialhaskell/stack/issues/4702). In
  addition, the `packagename> ` prefix is no longer included in
  interelaved mode when only building a single target.
* The `-fhide-source-paths` GHC option is now enabled by default and
  can be disabled via the `hide-source-paths` configuration option in
  `stack.yaml`. See [#3784](https://github.com/commercialhaskell/stack/issues/3784)
* Stack will reconfigure a package if you modify your `PATH` environment
  variable. See
  [#3138](https://github.com/commercialhaskell/stack/issues/3138).
* For GHC 8.4 and later, disable the "shadowed dependencies" workaround. This
  means that Stack will no longer have to force reconfigures as often. See
  [#3554](https://github.com/commercialhaskell/stack/issues/3554).
* When building a package, Stack takes a lock on the dist directory in
  use to avoid multiple runs of Stack from trampling each others'
  files. See
  [#2730](https://github.com/commercialhaskell/stack/issues/2730).
* Stack will check occasionally if there is a new version available and prompt
  the user to upgrade. This will not incur any additional network traffic, as
  it will piggy-back on the existing Hackage index updates. You can set
  `recommend-stack-upgrade: false` to bypass this. See
  [#1681](https://github.com/commercialhaskell/stack/issues/1681).
* `stack list-dependencies` has been removed in favour of `stack ls dependencies`.
* The new default for `--docker-auto-pull` is enabled. See
  [#3332](https://github.com/commercialhaskell/stack/issues/3332).

Other enhancements:

* Support MX Linux in get-stack.sh. Fixes
  [#4769](https://github.com/commercialhaskell/stack/issues/4769).
* Defer loading up of files for local packages. This allows us to get
  plan construction errors much faster, and avoid some unnecessary
  work when only building a subset of packages. This is especially
  useful for the curator use case.
* Existing global option `--color=WHEN` is now also available as a
  non-project-specific yaml configuration parameter `color:`.
* Adopt the standard proposed at http://no-color.org/, that color should not be
  added by default if the `NO_COLOR` environment variable is present.
* New command `stack ls stack-colors` lists the styles and the associated 'ANSI'
  control character sequences that stack uses to color some of its output. See
  `stack ls stack-colors --help` for more information.
* New global option `--stack-colors=STYLES`, also available as a
  non-project-specific yaml configuration parameter, allows a stack user to
  redefine the default styles that stack uses to color some of its output. See
  `stack --help` for more information.
* British English spelling of 'color' (colour) accepted as an alias for
  `--color`, `--stack-colors`, `stack ls stack-colors` at the command line and
  for `color:` and `stack-colors:` in yaml configuration files.
* New build option `--ddump-dir`. (See
  [#4225](https://github.com/commercialhaskell/stack/issues/4225))
* Stack parses and respects the `preferred-versions` information from
  Hackage for choosing latest version of a package in some cases,
  e.g. `stack unpack packagename`.
* The components output in the `The main module to load is ambiguous` message
  now include package names so they can be more easily copy-pasted.
* Git repos are shared across multiple projects. See
  [#3551](https://github.com/commercialhaskell/stack/issues/3551)
* Use en_US.UTF-8 locale by default in pure Nix mode so programs won't
  crash because of Unicode in their output
  [#4095](https://github.com/commercialhaskell/stack/issues/4095)
* Add `--tree` to `ls dependencies` to list dependencies as tree.
  [#4101](https://github.com/commercialhaskell/stack/issues/4101)
* Add `--pedantic` to `ghci` to run with `-Wall` and `-Werror`
  [#4463](https://github.com/commercialhaskell/stack/issues/4463)
* Add `--cabal-files` flag to `stack ide targets` command.
* Add `--stdout` flag to all `stack ide` subcommands.
* Use batches when unregistering packages with `ghc-pkg`.
  (See [#2662](https://github.com/commercialhaskell/stack/issues/2662))
* `get-stack` script now works on Windows CI machines of Appveyor,
  Travis and Azure Pipelines. See
  [#4535](https://github.com/commercialhaskell/stack/issues/4535)/
* Show snapshot being used when `stack ghci` is invoked outside of a project
  directory. See
  [#3651](https://github.com/commercialhaskell/stack/issues/3651)
* The script interpreter now accepts a `--extra-dep` flag for adding
  packages not present in the snapshot. Currently, this only works
  with packages from Hackage, not Git repos or archives.
* When using the script interpreter with `--optimize` or `--compile`,
  Stack will perform an optimization of checking whether a newer
  executable exists, making reruns significantly faster. There's a
  downside to this, however: if you have a multifile script, and
  change one of the dependency modules, Stack will not automatically
  detect and recompile.
* `stack clean` will delete the entire `.stack-work/dist` directory,
  not just the relevant subdirectory for the current GHC version. See
  [#4480](https://github.com/commercialhaskell/stack/issues/4480).
* Add `stack purge` as a shortcut for `stack clean --full`. See
  [#3863](https://github.com/commercialhaskell/stack/issues/3863).
* Both `stack dot` and `stack ls dependencies` accept a
  `--global-hints` flag to bypass the need for an installed GHC. See
  [#4390](https://github.com/commercialhaskell/stack/issues/4390).
* Add the `stack config env` command for getting shell script environment
  variables. See [#620](https://github.com/commercialhaskell/stack/issues/620).
* Less verbose output from `stack setup` on Windows. See
  [#1212](https://github.com/commercialhaskell/stack/issues/1212).
* Add an optional `ignore-expiry` flag to the `hackage-security`
  section of the `~/.stack/config.yaml`. It allows to disable timestamp
  expiration verification just like `cabal --ignore-expiry` does.
  The flag is not enabled by default so that the default functionality
  is not changed.
* Include default values for most command line flags in the `--help`
  output. See
  [#893](https://github.com/commercialhaskell/stack/issues/893).
* Set the `GHC_ENVIRONMENT` environment variable to specify dependency
  packages explicitly when running test. This is done to prevent
  ambiguous module name errors in `doctest` tests.
* `get-stack` script now works on Windows CI machines of Appveyor,
  Travis and Azure Pipelines. See
  [#4535](https://github.com/commercialhaskell/stack/issues/4535)
* Warn when a Docker image does not include a `PATH` environment
  variable. See
  [#2472](https://github.com/commercialhaskell/stack/issues/2742)
* When using `system-ghc: true`, Stack will now find the appropriate GHC
  installation based on the version suffix, allowing you to more easily switch
  between various system-installed GHCs. See
  [#2433](https://github.com/commercialhaskell/stack/issues/2433).
* `stack init` will now support create a `stack.yaml` file without any local
  packages. See [#2465](https://github.com/commercialhaskell/stack/issues/2465)
* Store caches in SQLite database instead of files.
* No longer use "global" Docker image database (`docker.db`).
* User config files are respected for the script command. See
  [#3705](https://github.com/commercialhaskell/stack/issues/3705),
  [#3887](https://github.com/commercialhaskell/stack/issues/3887).
* Set the `GHC_ENVIRONMENT` environment variable to `-` to tell GHC to
  ignore any such files when GHC is new enough (>= 8.4.4), otherwise
  simply unset the variable. This allows Stack to have control of
  package databases when running commands like `stack exec ghci`, even
  in the presence of implicit environment files created by `cabal
  new-build`. See
  [#4706](https://github.com/commercialhaskell/stack/issues/4706).
* Use a database cache table to speed up discovery of installed GHCs
* You can specify multiple `--test-arguments` options. See
  [#2226](https://github.com/commercialhaskell/stack/issues/2226)
* Windows terminal width detection is now done. See
  [#3588](https://github.com/commercialhaskell/stack/issues/3588)
* On Windows, informs users if the 'programs' path contains a space character
  and further warns users if that path does not have an alternative short
  ('8 dot 3') name, referencing the `local-programs-path` configuration option.
  See [#4726](https://github.com/commercialhaskell/stack/issues/4726)
* Add `--docker-mount-mode` option to set the Docker volume mount mode
  for performance tuning on macOS.

Bug fixes:

* Ignore duplicate files for a single module when a Haskell module was
  generated from a preprocessor file. See
  [#4076](https://github.com/commercialhaskell/stack/issues/4076).
* Only track down components in current directory if there are no
  hs-source-dirs found. This eliminates a number of false-positive
  warnings, similar to
  [#4076](https://github.com/commercialhaskell/stack/issues/4076).
* Handle a change in GHC's hi-dump format around `addDependentFile`,
  which now includes a hash. See
  [yesodweb/yesod#1551](https://github.com/yesodweb/yesod/issues/1551)
* Fix `subdirs` for git repos in `extra-deps` to match whole directory names.
  Also fixes for `subdirs: .`. See
  [#4292](https://github.com/commercialhaskell/stack/issues/4292)
* Fix for git packages to update submodules to the correct state. See
  [#4314](https://github.com/commercialhaskell/stack/pull/4314)
* Add `--cabal-files` flag to `stack ide targets` command.
* Don't download ghc when using `stack clean`.
* Support loading in GHCi definitions from symlinked C files. Without this
  patch, Stack will try to find object files in the directory pointed to
  by symlinks, while GCC will produce the object files in the original
  directory. See
  [#4402](https://github.com/commercialhaskell/stack/pull/4402)
* Fix handling of GitHub and URL templates on Windows. See
  [commercialhaskell/stack#4394](https://github.com/commercialhaskell/stack/issues/4394)
* Fix `--file-watch` not responding to file modifications when running
  inside docker on Mac. See
  [#4506](https://github.com/commercialhaskell/stack/issues/4506)
* Using `--ghc-options` with `stack script --compile` now works.
* Ensure the detailed-0.9 type tests work.
  See [#4453](https://github.com/commercialhaskell/stack/issues/4453).
* Extra include and lib dirs are now order-dependent. See
  [#4527](https://github.com/commercialhaskell/stack/issues/4527).
* Apply GHC options when building a `Setup.hs` file. See
  [#4526](https://github.com/commercialhaskell/stack/issues/4526).
* Stack handles ABI changes in FreeBSD 12 by differentiating that version from
  previous.
* Help text for the `templates` subcommand now reflects behaviour in stack 1.9
  — that it downloads and shows a help file, rather than listing available
  templates.
* Fix detection of aarch64 platform (this broke when we upgraded to a newer
  Cabal version).
* Docker: fix detecting and pulling missing images with `--docker-auto-pull`, see
  [#4598](https://github.com/commercialhaskell/stack/issues/4598)
* Hackage credentials are not world-readable. See
  [#2159](https://github.com/commercialhaskell/stack/issues/2159).
* Warnings are dumped from logs even when color is enabled. See
  [#2997](https://github.com/commercialhaskell/stack/issues/2997)
* `stack init` will now work for cabal files with sublibraries. See
  [#4408](https://github.com/commercialhaskell/stack/issues/4408)
* When the Cabal spec version is newer than the global Cabal version, build
  against the snapshot's Cabal library. See
  [#4488](https://github.com/commercialhaskell/stack/issues/4488)
* Docker: fix detection of expected subprocess failures.  This fixes
  downloading a compatible `stack` executable  when the host `stack` is not
  compatible with the Docker image (on Linux), and doesn't show an unnecessary
  extra error when the in-container re-exec'ed `stack` exits with failure.
* The `stack ghci` command's `--ghc-options` flag now parses multiple options.
  See [#3315](https://github.com/commercialhaskell/stack/issues/3315).


## v1.9.3.1

Hackage-only release with no user facing changes (added compatibility
with `rio-0.1.9.2`).


## v1.9.3

Bug fixes:

* Stack can now be compiled again inside a directory that does not
  contain a `.git` directory, see
  [#4364](https://github.com/commercialhaskell/stack/issues/4364#issuecomment-431600841)
* Handle a change in GHC's hi-dump format around `addDependentFile`,
  which now includes a hash. See
  [yesodweb/yesod#1551](https://github.com/yesodweb/yesod/issues/1551)
* Allow variables to appear in template file names.


## v1.9.1.1

Hackage-only release with no user facing changes.

* Stack can now be compiled again inside a directory that does not
  contain a `.git` directory, see
  [#4364](https://github.com/commercialhaskell/stack/issues/4364#issuecomment-431600841)


## v1.9.1

Release notes:

* Statically linked Linux bindists are back again, thanks to [@nh2](https://github.com/nh2).
* We will be deleting the Ubuntu, Debian, CentOS, Fedora, and Arch package repos from `download.fpcomplete.com` soon.  These have been deprecated for over a year and have not received new releases, but were left in place for compatibility with older scripts.

Major changes:

* Upgrade to Cabal 2.4
    * Note that, in this process, the behavior of file globbing has
      been modified to match that of Cabal. In particular, this means
      that for Cabal spec versions less than 2.4, `*.txt` will
      match `foo.txt`, but not `foo.2.txt`.
* `GHCJS` support is being downgraded to 'experimental'. A warning notifying the user of the experimental status of `GHCJS` will be displayed.

Behavior changes:

* `ghc-options` from `stack.yaml` are now appended to `ghc-options` from
  `config.yaml`, whereas before they would be replaced.
* `stack build` will now announce when sublibraries of a package are being
  build, in the same way executables, tests, benchmarks and libraries are
  announced
* `stack sdist` will now announce the destination of the generated tarball,
    regardless of whether or not it passed the sanity checks
* The `--upgrade-cabal` option to `stack setup` has been
  deprecated. This feature no longer works with GHC 8.2 and
  later. Furthermore, the reason for this flag originally being
  implemented was drastically lessened once Stack started using the
  snapshot's `Cabal` library for custom setups. See:
  [#4070](https://github.com/commercialhaskell/stack/issues/4070).
* With the new namespaced template feature, `stack templates` is no
  longer able to meaningfully display a list of all templates
  available. Instead, the command will download and display a
  [help file](https://github.com/commercialhaskell/stack-templates/blob/master/STACK_HELP.md)
  with more information on how to discover templates. See:
  [#4039](https://github.com/commercialhaskell/stack/issues/4039)
* Build tools are now handled in a similar way to `cabal-install`. In
  particular, for legacy `build-tools` fields, we use a hard-coded
  list of build tools in place of looking up build tool packages in a
  tool map. This both brings Stack's behavior closer into line with
  `cabal-install`, avoids some bugs, and opens up some possible
  optimizations/laziness. See:
  [#4125](https://github.com/commercialhaskell/stack/issues/4125).
* Mustache templating is not applied to large files (over 50kb) to
  avoid performance degredation. See:
  [#4133](https://github.com/commercialhaskell/stack/issues/4133).
* `stack upload` signs the package by default, as documented. `--no-signature`
  turns the signing off.
  [#3739](https://github.com/commercialhaskell/stack/issues/3739)
* In case there is a network connectivity issue while trying to
  download a template, stack will check whether that template had
  been downloaded before. In that case, the cached version will be
  used. See [#3850](https://github.com/commercialhaskell/stack/issues/3850).

Other enhancements:

* On Windows before Windows 10, --color=never is the default on terminals that
  can support ANSI color codes in output only by emulation
* On Windows, recognise a 'mintty' (false) terminal as a terminal, by default
* `stack build` issues a warning when `base` is explicitly listed in
  `extra-deps` of `stack.yaml`
* `stack build` suggests trying another GHC version should the build
  plan end up requiring unattainable `base` version.
* A new sub command `run` has been introduced to build and run a specified executable
  similar to `cabal run`. If no executable is provided as the first argument, it
  defaults to the first available executable in the project.
* `stack build` missing dependency suggestions (on failure to construct a valid
  build plan because of missing deps) are now printed with their latest
  cabal file revision hash. See
  [#4068](https://github.com/commercialhaskell/stack/pull/4068).
* Added new `--tar-dir` option to `stack sdist`, that allows to copy
  the resulting tarball to the specified directory.
* Introduced the `--interleaved-output` command line option and
  `build.interleaved-output` config value which causes multiple concurrent
  builds to dump to stderr at the same time with a `packagename> ` prefix. See
  [#3225](https://github.com/commercialhaskell/stack/issues/3225).
* The default retry strategy has changed to exponential backoff.
  This should help with
  [#3510](https://github.com/commercialhaskell/stack/issues/3510).
* `stack new` now allows template names of the form `username/foo` to
  download from a user other than `commercialstack` on Github, and can be prefixed
  with the service `github:`, `gitlab:`, or `bitbucket:`.  [#4039](https://github.com/commercialhaskell/stack/issues/4039)
* Switch to `githash` to include some unmerged bugfixes in `gitrev`
  Suggestion to add `'allow-newer': true` now shows path to user config
  file where this flag should be put into [#3685](https://github.com/commercialhaskell/stack/issues/3685)
* `stack ghci` now asks which main target to load before doing the build,
  rather than after
* Bump to hpack 0.29.0
* With GHC 8.4 and later, Haddock is given the `--quickjump` flag.
* It is possible to specify the Hackage base URL to upload packages to, instead
  of the default of `https://hackage.haskell.org/`, by using `hackage-base-url`
  configuration option.
* When using Nix, if a specific minor version of GHC is not requested, the
  latest minor version in the given major branch will be used automatically.

Bug fixes:

* `stack ghci` now does not invalidate `.o` files on repeated runs,
  meaning any modules compiled with `-fobject-code` will be cached
  between ghci runs. See
  [#4038](https://github.com/commercialhaskell/stack/pull/4038).
* `~/.stack/config.yaml` and `stack.yaml` terminating by newline
* The previous released caused a regression where some `stderr` from the
  `ghc-pkg` command showed up in the terminal. This output is now silenced.
* A regression in recompilation checking introduced in v1.7.1 has been fixed.
  See [#4001](https://github.com/commercialhaskell/stack/issues/4001)
* `stack ghci` on a package with internal libraries was erroneously looking
  for a wrong package corresponding to the internal library and failing to
  load any module. This has been fixed now and changes to the code in the
  library and the sublibrary are properly tracked. See
  [#3926](https://github.com/commercialhaskell/stack/issues/3926).
* For packages with internal libraries not depended upon, `stack build` used
  to fail the build process since the internal library was not built but it
  was tried to be registered. This is now fixed by always building internal
  libraries. See
  [#3996](https://github.com/commercialhaskell/stack/issues/3996).
* `--no-nix` was not respected under NixOS
* Fix a regression which might use a lot of RAM. See
  [#4027](https://github.com/commercialhaskell/stack/issues/4027).
* Order of commandline arguments does not matter anymore.
  See [#3959](https://github.com/commercialhaskell/stack/issues/3959)
* When prompting users about saving their Hackage credentials on upload,
  flush to stdout before waiting for the response so the prompt actually
  displays. Also fixes a similar issue with ghci target selection prompt.
* If `cabal` is not on PATH, running `stack solver` now prompts the user
  to run `stack install cabal-install`
* `stack build` now succeeds in building packages which contain sublibraries
  which are dependencies of executables, tests or benchmarks but not of the
  main library. See
  [#3787](https://github.com/commercialhaskell/stack/issues/3787).
* Sublibraries are now properly considered for coverage reports when the test
  suite depends on the internal library. Before, stack was erroring when
  trying to generate the coverage report, see
  [#4105](https://github.com/commercialhaskell/stack/issues/4105).
* Sublibraries are now added to the precompiled cache and recovered from there
  when the snapshot gets updated. Previously, updating the snapshot when there
  was a package with a sublibrary in the snapshot resulted in broken builds.
  This is now fixed, see
  [#4071](https://github.com/commercialhaskell/stack/issues/4071).
* [#4114](https://github.com/commercialhaskell/stack/issues/4114) Stack pretty prints error messages with proper `error` logging
  level instead of `warning` now. This also fixes self-executing scripts
  not piping plan construction errors from runhaskell to terminal (issue
  [#3942](https://github.com/commercialhaskell/stack/issues/3942)).
* Fix invalid "While building Setup.hs" when Cabal calls fail. See:
  [#3934](https://github.com/commercialhaskell/stack/issues/3934)
* `stack upload` signs the package by default, as documented. `--no-signature`
  turns the signing off.
  [#3739](https://github.com/commercialhaskell/stack/issues/3739)


## v1.7.1

Release notes:

* aarch64 (64-bit ARM) bindists are now available for the first time.
* Statically linked Linux bindists are no longer available, due to difficulty with GHC 8.2.2 on Alpine Linux.
* 32-bit Linux GMP4 bindists for CentOS 6 are no longer available, since GHC 8.2.2 is no longer being built for that platform.

Major changes:

* Upgrade from Cabal 2.0 to Cabal 2.2

Behavior changes:

* `stack setup` no longer uses different GHC configure options on Linux
  distributions that use GCC with PIE enabled by default.  GHC detects
  this itself since ghc-8.0.2, and Stack's attempted workaround for older
  versions caused more problems than it solved.
* `stack new` no longer initializes a project if the project template contains
   a stack.yaml file.

Other enhancements:

* A new sub command `ls` has been introduced to stack to view
  local and remote snapshots present in the system. Use `stack ls
  snapshots --help` to get more details about it.
* `list-dependencies` has been deprecated. The functionality has
  to accessed through the new `ls dependencies` interface. See
  [#3669](https://github.com/commercialhaskell/stack/issues/3669)
  for details.
* Specify User-Agent HTTP request header on every HTTP request.
  See [#3628](https://github.com/commercialhaskell/stack/issues/3628) for details.
* `stack setup` looks for GHC bindists and installations by any OS key
  that is compatible (rather than only checking a single one).   This is
  relevant on Linux where different distributions may have different
  combinations of libtinfo 5/6, ncurses 5/6, and gmp 4/5, and will allow
  simpifying the setup-info metadata YAML for future GHC releases.
* The build progress bar reports names of packages currently building.
* `stack setup --verbose` causes verbose output of GHC configure process.
  See [#3716](https://github.com/commercialhaskell/stack/issues/3716)
* Improve the error message when an `extra-dep` from a path or git reference can't be found
  See [#3808](https://github.com/commercialhaskell/stack/pull/3808)
* Nix integration is now disabled on windows even if explicitly enabled,
  since it isn't supported. See
  [#3600](https://github.com/commercialhaskell/stack/issues/3600)
* `stack build` now supports a new flag `--keep-tmp-files` to retain intermediate
  files and directories for the purpose of debugging.
  It is best used with ghc's equivalent flag,
  i.e. `stack build --keep-tmp-files --ghc-options=-keep-tmp-files`.
  See [#3857](https://github.com/commercialhaskell/stack/issues/3857)
* Improved error messages for snapshot parse exceptions
* `stack unpack` now supports a `--to /target/directory` option to
  specify where to unpack the package into
* `stack hoogle` now supports a new flag `--server` that launches local
  Hoogle server on port 8080. See
  [#2310](https://github.com/commercialhaskell/stack/issues/2310)

Bug fixes:

* The script interpreter's implicit file arguments are now passed before other
  arguments. See [#3658](https://github.com/commercialhaskell/stack/issues/3658).
  In particular, this makes it possible to pass `-- +RTS ... -RTS` to specify
  RTS arguments used when running the script.
* Don't ignore the template `year` parameter in config files, and clarify the
  surrounding documentation. See
  [#2275](https://github.com/commercialhaskell/stack/issues/2275).
* Benchmarks used to be run concurrently with other benchmarks
  and build steps. This is non-ideal because CPU usage of other processes
  may interfere with benchmarks. It also prevented benchmark output from
  being displayed by default. This is now fixed. See
  [#3663](https://github.com/commercialhaskell/stack/issues/3663).
* `stack ghci` now allows loading multiple packages with the same
  module name, as long as they have the same filepath. See
  [#3776](https://github.com/commercialhaskell/stack/pull/3776).
* `stack ghci` no longer always adds a dependency on `base`. It is
  now only added when there are no local targets. This allows it to
  be to load code that uses replacements for `base`. See
  [#3589](https://github.com/commercialhaskell/stack/issues/3589#issuecomment)
* `stack ghci` now uses correct paths for autogen files with
  [#3791](https://github.com/commercialhaskell/stack/issues/3791)
* When a package contained sublibraries, stack was always recompiling the
  package. This has been fixed now, no recompilation is being done because of
  sublibraries. See [#3899](https://github.com/commercialhaskell/stack/issues/3899).
* The `get-stack.sh` install script now matches manual instructions
  when it comes to Debian/Fedora/CentOS install dependencies.
* Compile Cabal-simple with gmp when using Nix.
  See [#2944](https://github.com/commercialhaskell/stack/issues/2944)
* `stack ghci` now replaces the stack process with ghci. This improves
  signal handling behavior. In particular, handling of Ctrl-C.  To make
  this possible, the generated files are now left behind after exit.
  The paths are based on hashing file contents, and it's stored in the
  system temporary directory, so this shouldn't result in too much
  garbage. See
  [#3821](https://github.com/commercialhaskell/stack/issues/3821).


## v1.6.5

Bug fixes:

* Some unnecessary rebuilds when no files were changed are now avoided, by
  having a separate build cache for each component of a package. See
  [#3732](https://github.com/commercialhaskell/stack/issues/3732).
* Correct the behavior of promoting a package from snapshot to local
  package. This would get triggered when version bounds conflicted in
  a snapshot, which could be triggered via Hackage revisions for old
  packages. This also should allow custom snapshots to define
  conflicting versions of packages without issue. See
  [Stackage issue #3185](https://github.com/fpco/stackage/issues/3185).
* When promoting packages from snapshot to local, we were
  occasionally discarding the actual package location content and
  instead defaulting to pulling the package from the index. We now
  correctly retain this information. Note that if you were affected by
  this bug, you will likely need to delete the binary build cache
  associated with the relevant custom snapshot. See
  [#3714](https://github.com/commercialhaskell/stack/issues/3714).
* `--no-rerun-tests` has been fixed. Previously, after running a test
  we were forgetting to record the result, which meant that all tests
  always ran even if they had already passed before. See
  [#3770](https://github.com/commercialhaskell/stack/pull/3770).
* Includes a patched version of `hackage-security` which fixes both
  some issues around asynchronous exception handling, and moves from
  directory locking to file locking, making the update mechanism
  resilient against SIGKILL and machine failure. See
  [hackage-security #187](https://github.com/haskell/hackage-security/issues/187)
  and [#3073](https://github.com/commercialhaskell/stack/issues/3073).


## v1.6.3.1

Hackage-only release with no user facing changes (updated to build with
newer version of hpack dependency).


## v1.6.3

Enhancements:

* In addition to supporting `.tar.gz` and `.zip` files as remote archives,
  plain `.tar` files are now accepted too. This will additionally help with
  cases where HTTP servers mistakenly set the transfer encoding to `gzip`. See
  [#3647](https://github.com/commercialhaskell/stack/issues/3647).
* Links to docs.haskellstack.org ignore Stack version patchlevel.
* Downloading Docker-compatible `stack` binary ignores Stack version patchlevel.

Bug fixes:

* For versions of Cabal before 1.24, ensure that the dependencies of
  non-buildable components are part of the build plan to work around an old
  Cabal bug. See [#3631](https://github.com/commercialhaskell/stack/issues/3631).
* Run the Cabal file checking in the `sdist` command more reliably by
  allowing the Cabal library to flatten the
  `GenericPackageDescription` itself.


## v1.6.1.1

Hackage-only release with no user facing changes (updated to build with
newer dependency versions).


## v1.6.1

Major changes:

* Complete overhaul of how snapshots are defined, the `packages` and
  `extra-deps` fields, and a number of related items. For full
  details, please see
  [the writeup on these changes](https://www.fpcomplete.com/blog/2017/07/stacks-new-extensible-snapshots). [PR #3249](https://github.com/commercialhaskell/stack/pull/3249),
  see the PR description for a number of related issues.
* Upgraded to version 2.0 of the Cabal library.

Behavior changes:

* The `--install-ghc` flag is now on by default. For example, if you
  run `stack build` in a directory requiring a GHC that you do not
  currently have, Stack will automatically download and install that
  GHC. You can explicitly set `install-ghc: false` or pass the flag
  `--no-install-ghc` to regain the previous behavior.
* `stack ghci` no longer loads modules grouped by package. This is
  always an improvement for plain ghci - it makes loading faster and
  less noisy. For intero, this has the side-effect that it will no
  longer load multiple packages that depend on TH loading relative
  paths.  TH relative paths will still work when loading a single
  package into intero. See
  [#3309](https://github.com/commercialhaskell/stack/issues/3309)
* Setting GHC options for a package via `ghc-options:` in your
  `stack.yaml` will promote it to a local package, providing for more
  consistency with flags and better reproducibility. See:
  [#849](https://github.com/commercialhaskell/stack/issues/849)
* The `package-indices` setting with Hackage no longer works with the
  `00-index.tar.gz` tarball, but must use the `01-index.tar.gz` file
  to allow revised packages to be found.
* Options passed via `--ghci-options` are now passed to the end of the
  invocation of ghci, instead of the middle.  This allows using `+RTS`
  without an accompanying `-RTS`.
* When auto-detecting `--ghc-build`, `tinfo6` is now preferred over
  `standard` if both versions of libtinfo are installed
* Addition of `stack build --copy-compiler-tool`, to allow tools like
  intero to be installed globally for a particular compiler.
  [#2643](https://github.com/commercialhaskell/stack/issues/2643)
* Stack will ask before saving hackage credentials to file. This new
  prompt can be avoided by using the `save-hackage-creds` setting. Please
  see [#2159](https://github.com/commercialhaskell/stack/issues/2159).
* The `GHCRTS` environment variable will no longer be passed through to
  every program stack runs. Instead, it will only be passed through
  commands like `exec`, `runghc`, `script`, `ghci`, etc.
  See [#3444](https://github.com/commercialhaskell/stack/issues/3444).
* `ghc-options:` for specific packages will now come after the options
  specified for all packages / particular sets of packages. See
  [#3573](https://github.com/commercialhaskell/stack/issues/3573).
* The `pvp-bounds` feature is no longer fully functional, due to some
  issues with the Cabal library's printer. See
  [#3550](https://github.com/commercialhaskell/stack/issues/3550).

Other enhancements:

* The `with-hpack` configuration option specifies an Hpack executable to use
  instead of the Hpack bundled with Stack. Please
  see [#3179](https://github.com/commercialhaskell/stack/issues/3179).
* It's now possible to skip tests and benchmarks using `--skip`
  flag
* `GitSHA1` is now `StaticSHA256` and is implemented using the `StaticSize 64 ByteString` for improved performance.
  See [#3006](https://github.com/commercialhaskell/stack/issues/3006)
* Dependencies via HTTP(S) archives have been generalized to allow
  local file path archives, as well as to support setting a
  cryptographic hash (SHA256) of the contents for better
  reproducibility.
* Allow specifying `--git-branch` when upgrading
* When running `stack upgrade` from a file which is different from the
  default executable path (e.g., on POSIX systems,
  `~/.local/bin/stack`), it will now additionally copy the new
  executable over the currently running `stack` executable. If
  permission is denied (such as in `/usr/local/bin/stack`), the user
  will be prompted to try again using `sudo`. This is intended to
  assist with the user experience when the `PATH` environment variable
  has not been properly configured, see
  [#3232](https://github.com/commercialhaskell/stack/issues/3232).
* `stack setup` for ghcjs will now install `alex` and `happy` if
  they are not present.  See
  [#3109](https://github.com/commercialhaskell/stack/issues/3232).
* Added `stack ghci --only-main` flag, to skip loading / importing
  all but main modules. See the ghci documentation page
  for further info.
* Allow GHC's colored output to show through. GHC colors output
  starting with version 8.2.1, for older GHC this does nothing.
  Sometimes GHC's heuristics would work fine even before this change,
  for example in `stack ghci`, but this override's GHC's heuristics
  when they're broken by our collecting and processing GHC's output.
* Extended the `ghc-options` field to support `$locals`, `$targets`,
  and `$everything`. See:
  [#3329](https://github.com/commercialhaskell/stack/issues/3329)
* Better error message for case that `stack ghci` file targets are
  combined with invalid package targets. See:
  [#3342](https://github.com/commercialhaskell/stack/issues/3342)
* For profiling now uses `-fprof-auto -fprof-cafs` instead of
  the deprecated `-auto-all -caf-all`. See:
  [#3360](https://github.com/commercialhaskell/stack/issues/3360)
* Better descriptions are now available for `stack upgrade --help`. See:
  [#3070](https://github.com/commercialhaskell/stack/issues/3070)
* When using Nix, nix-shell now depends always on gcc to prevent build errors
  when using the FFI. As ghc depends on gcc anyway, this doesn't increase the
  dependency footprint.
* `--cwd DIR` can now be passed to `stack exec` in order to execute the
  program in a different directory. See:
  [#3264](https://github.com/commercialhaskell/stack/issues/3264)
* Plan construction will detect if you add an executable-only package
  as a library dependency, resulting in much clearer error
  messages. See:
  [#2195](https://github.com/commercialhaskell/stack/issues/2195).
* Addition of `--ghc-options` to `stack script` to pass options directly
  to GHC. See:
  [#3454](https://github.com/commercialhaskell/stack/issues/3454)
* Add hpack `package.yaml` to build Stack itself
* Add `ignore-revision-mismatch` setting. See:
  [#3520](https://github.com/commercialhaskell/stack/issues/3520).
* Log when each individual test suite finishes. See:
  [#3552](https://github.com/commercialhaskell/stack/issues/3552).
* Avoid spurious rebuilds when using `--file-watch` by not watching files for
  executable, test and benchmark components that aren't a target. See:
  [#3483](https://github.com/commercialhaskell/stack/issues/3483).
* Stack will now try to detect the width of the running terminal
  (only on POSIX for the moment) and use that to better display
  output messages. Work is ongoing, so some messages will not
  be optimal yet. The terminal width can be overridden with the
  new `--terminal-width` command-line option (this works even on
  non-POSIX).
* Passing non local packages as targets to `stack ghci` will now
  cause them to be used as `-package` args along with package
  hiding.
* Detect when user changed .cabal file instead of package.yaml. This
  was implemented upstream in hpack. See
  [#3383](https://github.com/commercialhaskell/stack/issues/3383).
* Automatically run `autoreconf -i` as necessary when a `configure`
  script is missing. See
  [#3534](https://github.com/commercialhaskell/stack/issues/3534)
* GHC bindists can now be identified by their SHA256 checksum in addition to
  their SHA1 checksum, allowing for more security in download.
* For filesystem setup-info paths, it's no longer assumed that the
  directory is writable, instead a temp dir is used.  See
  [#3188](https://github.com/commercialhaskell/stack/issues/3188).

Bug fixes:

* `stack hoogle` correctly generates Hoogle databases. See:
  [#3362](https://github.com/commercialhaskell/stack/issues/3362)
* `stack --docker-help` is now clearer about --docker implying
   system-ghc: true, rather than both --docker and --no-docker.
* `stack haddock` now includes package names for all modules in the
   Haddock index page. See:
  [#2886](https://github.com/commercialhaskell/stack/issues/2886)
* Fixed an issue where Stack wouldn't detect missing Docker images
  properly with newer Docker versions.
  [#3171](https://github.com/commercialhaskell/stack/pull/3171)
* Previously, cabal files with just test-suite could cause build to fail
  ([#2862](https://github.com/commercialhaskell/stack/issues/2862))
* If an invalid snapshot file has been detected (usually due to
  mismatched hashes), Stack will delete the downloaded file and
  recommend either retrying or filing an issue upstream. See
  [#3319](https://github.com/commercialhaskell/stack/issues/3319).
* Modified the flag parser within Stack to match the behavior of
  Cabal's flag parser, which allows multiple sequential dashes. See
  [#3345](https://github.com/commercialhaskell/stack/issues/3345)
* Now clears the hackage index cache if it is older than the
  downloaded index.  Fixes potential issue if stack was interrupted when
  updating index.
  See [#3033](https://github.com/commercialhaskell/stack/issues/3033)
* The Stack install script now respects the `-d` option.
  See [#3366](https://github.com/commercialhaskell/stack/pull/3366).
* `stack script` can now handle relative paths to source files.
  See [#3372](https://github.com/commercialhaskell/stack/issues/3372).
* Fixes explanation of why a target is needed by the build plan, when the
  target is an extra dependency from the commandline.
  See [#3378](https://github.com/commercialhaskell/stack/issues/3378).
* Previously, if you delete a yaml file from ~/.stack/build-plan, it would
  trust the etag and not re-download.  Fixed in this version.
* Invoking `stack --docker` in parallel now correctly locks the sqlite database.
  See [#3400](https://github.com/commercialhaskell/stack/issues/3400).
* docs.haskellstack.org RTD documentation search is replaced by the mkdocs
  search. Please see
  [#3376](https://github.com/commercialhaskell/stack/issues/3376).
* `stack clean` now works with nix.  See
  [#3468](https://github.com/commercialhaskell/stack/issues/3376).
* `stack build --only-dependencies` no longer builds local project packages
  that are depended on. See
  [#3476](https://github.com/commercialhaskell/stack/issues/3476).
* Properly handle relative paths stored in the precompiled cache files. See
  [#3431](https://github.com/commercialhaskell/stack/issues/3431).
* In some cases, Cabal does not realize that it needs to reconfigure, and must
  be told to do so automatically. This would manifest as a "shadowed
  dependency" error message. We now force a reconfigure whenever a dependency is
  built, even if the package ID remained the same. See
  [#2781](https://github.com/commercialhaskell/stack/issues/2781).
* When `--pvp-bounds` is enabled for sdist or upload, internal
  dependencies could cause errors when uploaded to hackage.  This is
  fixed, see [#3290](https://github.com/commercialhaskell/stack/issues/3290)
* Fixes a bug where nonexistent hackage versions would cause stack to
  suggest the same package name, without giving version info. See
  [#3562](https://github.com/commercialhaskell/stack/issues/3562)
* Fixes a bug that has existed since 1.5.0, where
  `stack setup --upgrade-cabal` would say that Cabal is already the latest
  version, when it wasn't.
* Ensure that an `extra-dep` from a local directory is not treated as
  a `$locals` for GHC options purposes. See
  [#3574](https://github.com/commercialhaskell/stack/issues/3574).
* Building all executables only happens once instead of every
  time. See
  [#3229](https://github.com/commercialhaskell/stack/issues/3229) for
  more info.


## 1.5.1

Bug fixes:

* Stack eagerly tries to parse all cabal files related to a
  snapshot. Starting with Stackage Nightly 2017-07-31, snapshots are
  using GHC 8.2.1, and the `ghc.cabal` file implicitly referenced uses
  the (not yet supported) Cabal 2.0 file format. Future releases of
  Stack will both be less eager about cabal file parsing and support
  Cabal 2.0. This patch simply bypasses the error for invalid parsing.


## 1.5.0

Behavior changes:

* `stack profile` and `stack trace` now add their extra RTS arguments for
  benchmarks and tests to the beginning of the args, instead of the end.
  See [#2399](https://github.com/commercialhaskell/stack/issues/2399)
* Support for Git-based indices has been removed.

Other enhancements:

* `stack setup` allow to control options passed to ghcjs-boot with
  `--ghcjs-boot-options` (one word at a time) and `--[no-]ghcjs-boot-clean`
* `stack setup` now accepts a `--install-cabal VERSION` option which
  will install a specific version of the Cabal library globally.
* Updates to store-0.4.1, which has improved performance and better error
  reporting for version tags.  A side-effect of this is that all of
  stack's binary caches will be invalidated.
* `stack solver` will now warn about unexpected cabal-install versions.
  See [#3044](https://github.com/commercialhaskell/stack/issues/3044)
* Upstream packages unpacked to a temp dir are now deleted as soon as
  possible to avoid running out of space in `/tmp`.
  See [#3018](https://github.com/commercialhaskell/stack/issues/3018)
* Add short synonyms for `test-arguments` and `benchmark-arguments` options.
* Adds `STACK_WORK` environment variable, to specify work dir.
  See [#3063](https://github.com/commercialhaskell/stack/issues/3063)
* Can now use relative paths for `extra-include-dirs` and `extra-lib-dirs`.
  See [#2830](https://github.com/commercialhaskell/stack/issues/2830)
* Improved bash completion for many options, including `--ghc-options`,
  `--flag`, targets, and project executables for `exec`.
* `--haddock-arguments` is actually used now when `haddock` is invoked
  during documentation generation.
* `--[no-]haddock-hyperlink-source` flag added which allows toggling
  of sources being included in Haddock output.
  See [#3099](https://github.com/commercialhaskell/stack/issues/3099)
* `stack ghci` will now skip building all local targets, even if they have
  downstream deps, as long as it's registered in the DB.
* The pvp-bounds feature now supports adding `-revision` to the end of
  each value, e.g. `pvp-bounds: both-revision`. This means that, when
  uploading to Hackage, Stack will first upload your tarball with an
  unmodified `.cabal` file, and then upload a cabal file revision with
  the PVP bounds added. This can be useful&mdash;especially combined
  with the
  [Stackage no-revisions feature](http://www.snoyman.com/blog/2017/04/stackages-no-revisions-field)&mdash;as
  a method to ensure PVP compliance without having to proactively fix
  bounds issues for Stackage maintenance.
* Expose a `save-hackage-creds` configuration option
* On GHC <= 7.8, filters out spurious linker warnings on windows
  See [#3127](https://github.com/commercialhaskell/stack/pull/3127)
* Better error messages when creating or building packages which alias
  wired-in packages. See
  [#3172](https://github.com/commercialhaskell/stack/issues/3172).
* MinGW bin folder now is searched for dynamic libraries. See [#3126](https://github.com/commercialhaskell/stack/issues/3126)
* When using Nix, nix-shell now depends always on git to prevent runtime errors
  while fetching metadata
* The `stack unpack` command now accepts a form where an explicit
  Hackage revision hash is specified, e.g. `stack unpack
  foo-1.2.3@gitsha1:deadbeef`. Note that this should be considered
  _experimental_, Stack will likely move towards a different hash
  format in the future.
* Binary "stack upgrade" will now warn if the installed executable is not
  on the PATH or shadowed by another entry.
* Allow running tests on tarball created by sdist and upload
  [#717](https://github.com/commercialhaskell/stack/issues/717).

Bug fixes:

* Fixes case where `stack build --profile` might not cause executables /
  tests / benchmarks to be rebuilt.
  See [#2984](https://github.com/commercialhaskell/stack/issues/2984)
* `stack ghci file.hs` now loads the file even if it isn't part of
  your project.
* `stack clean --full` now works when docker is enabled.
  See [#2010](https://github.com/commercialhaskell/stack/issues/2010)
* Fixes an issue where cyclic deps can cause benchmarks or tests to be run
  before they are built.
  See [#2153](https://github.com/commercialhaskell/stack/issues/2153)
* Fixes `stack build --file-watch` in cases where a directory is removed
  See [#1838](https://github.com/commercialhaskell/stack/issues/1838)
* Fixes `stack dot` and `stack list-dependencies` to use info from the
  package database for wired-in-packages (ghc, base, etc).
  See [#3084](https://github.com/commercialhaskell/stack/issues/3084)
* Fixes `stack --docker build` when user is part of libvirt/libvirtd
  groups on Ubuntu Yakkety (16.10).
  See [#3092](https://github.com/commercialhaskell/stack/issues/3092)
* Switching a package between extra-dep and local package now forces
  rebuild (previously it wouldn't if versions were the same).
  See [#2147](https://github.com/commercialhaskell/stack/issues/2147)
* `stack upload` no longer reveals your password when you type it on
  MinTTY-based Windows shells, such as Cygwin and MSYS2.
  See [#3142](https://github.com/commercialhaskell/stack/issues/3142)
* `stack script`'s import parser will now properly parse files that
  have Windows-style line endings (CRLF)


## 1.4.0

Release notes:

* Docker images:
  [fpco/stack-full](https://hub.docker.com/r/fpco/stack-full/) and
  [fpco/stack-run](https://hub.docker.com/r/fpco/stack-run/)
  are no longer being built for LTS 8.0 and above.
  [fpco/stack-build](https://hub.docker.com/r/fpco/stack-build/)
  images continue to be built with a
  [simplified process](https://github.com/commercialhaskell/stack/tree/master/etc/dockerfiles/stack-build).
  [#624](https://github.com/commercialhaskell/stack/issues/624)

Major changes:

* A new command, `script`, has been added, intended to make the script
  interpreter workflow more reliable, easier to use, and more
  efficient. This command forces the user to provide a `--resolver`
  value, ignores all config files for more reproducible results, and
  optimizes the existing package check to make the common case of all
  packages already being present much faster. This mode does require
  that all packages be present in a snapshot, however.
  [#2805](https://github.com/commercialhaskell/stack/issues/2805)

Behavior changes:

* The default package metadata backend has been changed from Git to
  the 01-index.tar.gz file, from the hackage-security project. This is
  intended to address some download speed issues from Github for
  people in certain geographic regions. There is now full support for
  checking out specific cabal file revisions from downloaded tarballs
  as well. If you manually specify a package index with only a Git
  URL, Git will still be used. See
  [#2780](https://github.com/commercialhaskell/stack/issues/2780)
* When you provide the `--resolver` argument to the `stack unpack`
  command, any packages passed in by name only will be looked up in
  the given snapshot instead of taking the latest version. For
  example, `stack --resolver lts-7.14 unpack mtl` will get version
  2.2.1 of `mtl`, regardless of the latest version available in the
  package indices. This will also force the same cabal file revision
  to be used as is specified in the snapshot.

    Unpacking via a package identifier (e.g. `stack --resolver lts-7.14
    unpack mtl-2.2.1`) will ignore any settings in the snapshot and take
    the most recent revision.

    For backwards compatibility with tools relying on the presence of a
    `00-index.tar`, Stack will copy the `01-index.tar` file to
    `00-index.tar`. Note, however, that these files are different; most
    importantly, 00-index contains only the newest revisions of cabal
    files, while 01-index contains all versions. You may still need to
    update your tooling.
* Passing `--(no-)nix-*` options now no longer implies `--nix`, except for
  `--nix-pure`, so that the user preference whether or not to use Nix is
  honored even in the presence of options that change the Nix behavior.

Other enhancements:

* Internal cleanup: configuration types are now based much more on lenses
* `stack build` and related commands now allow the user to disable debug symbol stripping
  with new `--no-strip`, `--no-library-stripping`, and `--no-executable-shipping` flags,
  closing [#877](https://github.com/commercialhaskell/stack/issues/877).
  Also turned error message for missing targets more readable ([#2384](https://github.com/commercialhaskell/stack/issues/2384))
* `stack haddock` now shows index.html paths when documentation is already up to
  date. Resolved [#781](https://github.com/commercialhaskell/stack/issues/781)
* Respects the `custom-setup` field introduced in Cabal 1.24. This
  supercedes any `explicit-setup-deps` settings in your `stack.yaml`
  and trusts the package's `.cabal` file to explicitly state all its
  dependencies.
* If system package installation fails, `get-stack.sh` will fail as well. Also
  shows warning suggesting to run `apt-get update` or similar, depending on the
  OS.
  ([#2898](https://github.com/commercialhaskell/stack/issues/2898))
* When `stack ghci` is run with a config with no packages (e.g. global project),
  it will now look for source files in the current work dir.
  ([#2878](https://github.com/commercialhaskell/stack/issues/2878))
* Bump to hpack 0.17.0 to allow `custom-setup` and `!include "..."` in `package.yaml`.
* The script interpreter will now output error logging.  In particular,
  this means it will output info about plan construction errors.
  ([#2879](https://github.com/commercialhaskell/stack/issues/2879))
* `stack ghci` now takes `--flag` and `--ghc-options` again (inadvertently
  removed in 1.3.0).
  ([#2986](https://github.com/commercialhaskell/stack/issues/2986))
* `stack exec` now takes `--rts-options` which passes the given arguments inside of
  `+RTS ... args .. -RTS` to the executable. This works around stack itself consuming
  the RTS flags on Windows. ([#2640](https://github.com/commercialhaskell/stack/issues/2640))
* Upgraded `http-client-tls` version, which now offers support for the
  `socks5://` and `socks5h://` values in the `http_proxy` and `https_proxy`
  environment variables.

Bug fixes:

* Bump to hpack 0.16.0 to avoid character encoding issues when reading and
  writing on non-UTF8 systems.
* `stack ghci` will no longer ignore hsSourceDirs that contain `..`. ([#2895](https://github.com/commercialhaskell/stack/issues/2895))
* `stack list-dependencies --license` now works for wired-in-packages,
  like base. ([#2871](https://github.com/commercialhaskell/stack/issues/2871))
* `stack setup` now correctly indicates when it uses system ghc
  ([#2963](https://github.com/commercialhaskell/stack/issues/2963))
* Fix to `stack config set`, in 1.3.2 it always applied to
  the global project.
  ([#2709](https://github.com/commercialhaskell/stack/issues/2709))
* Previously, cabal files without exe or lib would fail on the "copy" step.
  ([#2862](https://github.com/commercialhaskell/stack/issues/2862))
* `stack upgrade --git` now works properly.  Workaround for affected
  versions (>= 1.3.0) is to instead run `stack upgrade --git --source-only`.
  ([#2977](https://github.com/commercialhaskell/stack/issues/2977))
* Added support for GHC 8's slightly different warning format for
  dumping warnings from logs.
* Work around a bug in Cabal/GHC in which package IDs are not unique
  for different source code, leading to Stack not always rebuilding
  packages depending on local packages which have
  changed. ([#2904](https://github.com/commercialhaskell/stack/issues/2904))

## 1.3.2

Bug fixes:

* `stack config set` can now be used without a compiler installed
  [#2852](https://github.com/commercialhaskell/stack/issues/2852).
* `get-stack.sh` now installs correct binary on ARM for generic linux and raspbian,
  closing [#2856](https://github.com/commercialhaskell/stack/issues/2856).
* Correct the testing of whether a package database exists by checking
  for the `package.cache` file itself instead of the containing
  directory.
* Revert a change in the previous release which made it impossible to
  set local extra-dep packages as targets. This was overkill; we
  really only wanted to disable their test suites, which was already
  handled by a later
  patch. [#2849](https://github.com/commercialhaskell/stack/issues/2849)
* `stack new` always treats templates as being UTF-8 encoding,
  ignoring locale settings on a local machine. See
  [Yesod mailing list discussion](https://groups.google.com/d/msg/yesodweb/ZyWLsJOtY0c/aejf9E7rCAAJ)

## 1.3.0

Release notes:

* For the _next_ stack release after this one, we are planning
  changes to our Linux releases, including dropping our Ubuntu,
  Debian, CentOS, and Fedora package repositories and switching to
  statically linked binaries. See
  [#2534](https://github.com/commercialhaskell/stack/issues/2534).
  Note that upgrading without a package manager has gotten easier
  with new binary upgrade support in `stack upgrade` (see the Major
  Changes section below for more information). In addition, the
  get.haskellstack.org script no longer installs from Ubuntu,
  Debian, CentOS, or Fedora package repositories. Instead it places
  a generic binary in /usr/local/bin.

Major changes:

* Stack will now always use its own GHC installation, even when a suitable GHC
  installation is available on the PATH. To get the old behaviour, use
  the `--system-ghc` flag or run `stack config set system-ghc --global true`.
  Docker- and Nix-enabled projects continue to use the GHC installations
  in their environment by default.

    NB: Scripts that previously used stack in combination with a system GHC
    installation should now include a `stack setup` line or use the `--install-ghc`
    flag.
    [#2221](https://github.com/commercialhaskell/stack/issues/2221)

* `stack ghci` now defaults to skipping the build of target packages, because
  support has been added for invoking "initial build steps", which create
  autogen files and run preprocessors. The `--no-build` flag is now deprecated
  because it should no longer be necessary. See
  [#1364](https://github.com/commercialhaskell/stack/issues/1364)

* Stack is now capable of doing binary upgrades instead of always
  recompiling a new version from source. Running `stack upgrade` will
  now default to downloading a binary version of Stack from the most
  recent release, if one is available. See `stack upgrade --help` for
  more options.
  [#1238](https://github.com/commercialhaskell/stack/issues/1238)

Behavior changes:

* Passing `--resolver X` with a Stack command which forces creation of a global
  project config, will pass resolver X into the initial config.
  See [#2579](https://github.com/commercialhaskell/stack/issues/2229).

* Switch the "Run from outside project" messages to debug-level, to
  avoid spamming users in the normal case of non-project usage

* If a remote package is specified (such as a Git repo) without an explicit
  `extra-dep` setting, a warning is given to the user to provide one
  explicitly.

Other enhancements:

* `stack haddock` now supports `--haddock-internal`. See
  [#2229](https://github.com/commercialhaskell/stack/issues/2229)
* Add support for `system-ghc` and `install-ghc` fields to `stack config set` command.
* Add `ghc-build` option to override autodetected GHC build to use (e.g. gmp4,
  tinfo6, nopie) on Linux.
* `stack setup` detects systems where gcc enables PIE by default (such as Ubuntu
  16.10 and Hardened Gentoo) and adjusts the GHC `configure` options accordingly.
  [#2542](https://github.com/commercialhaskell/stack/issues/2542)
* Upload to Hackage with HTTP digest instead of HTTP basic.
* Make `stack list-dependencies` understand all of the `stack dot` options too.
* Add the ability for `stack list-dependencies` to list dependency licenses by
  passing the `--license` flag.
* Dump logs that contain warnings for any local non-dependency packages
  [#2545](https://github.com/commercialhaskell/stack/issues/2545)
* Add the `dump-logs` config option and `--dump-logs` command line
  option to get full build output on the
  console. [#426](https://github.com/commercialhaskell/stack/issues/426)
* Add the `--open` option to "stack hpc report" command, causing the report to
  be opened in the browser.
* The `stack config set` command now accepts a `--global` flag for suitable fields
  which causes it to modify the global user configuration (`~/.stack/config.yaml`)
  instead of the project configuration.
  [#2675](https://github.com/commercialhaskell/stack/pull/2675)
* Information on the latest available snapshots is now downloaded from S3 instead of
  stackage.org, increasing reliability in case of stackage.org outages.
  [#2653](https://github.com/commercialhaskell/stack/pull/2653)
* `stack dot` and `stack list-dependencies` now take targets and flags.
  [#1919](https://github.com/commercialhaskell/stack/issues/1919)
* Deprecate `stack setup --stack-setup-yaml` for `--setup-info-yaml` based
  on discussion in [#2647](https://github.com/commercialhaskell/stack/issues/2647).
* The `--main-is` flag for GHCI now implies the TARGET, fixing
  [#1845](https://github.com/commercialhaskell/stack/issues/1845).
* `stack ghci` no longer takes all build options, as many weren't useful
  [#2199](https://github.com/commercialhaskell/stack/issues/2199)
* `--no-time-in-log` option, to make verbose logs more diffable
  [#2727](https://github.com/commercialhaskell/stack/issues/2727)
* `--color` option added to override auto-detection of ANSI support
  [#2725](https://github.com/commercialhaskell/stack/issues/2725)
* Missing extra-deps are now warned about, adding a degree of typo detection
  [#1521](https://github.com/commercialhaskell/stack/issues/1521)
* No longer warns about missing build-tools if they are on the PATH.
  [#2235](https://github.com/commercialhaskell/stack/issues/2235)
* Replace enclosed-exceptions with safe-exceptions.
  [#2768](https://github.com/commercialhaskell/stack/issues/2768)
* The install location for GHC and other programs can now be configured with the
  `local-programs-path` option in `config.yaml`.
  [#1644](https://github.com/commercialhaskell/stack/issues/1644)
* Added option to add nix dependencies as nix GC roots
* Proper pid 1 (init) process for `stack exec` with Docker
* Dump build logs if they contain warnings.
  [#2545](https://github.com/commercialhaskell/stack/issues/2545)
* Docker: redirect stdout of `docker pull` to stderr so that
  it will not interfere with output of other commands.
* Nix & docker can be activated at the same time, in order to run stack in a nix-shell
  in a container, preferably from an image already containing the nix dependencies
  in its /nix/store
* Stack/nix: Dependencies can be added as nix GC roots, so they are not removed
  when running `nix-collect-garbage`

Bug fixes:

* Fixed a gnarly bug where programs and package tarballs sometimes have
  corrupted downloads. See
  [#2657](https://github.com/commercialhaskell/stack/issues/2568).
* Add proper support for non-ASCII characters in file paths for the `sdist` command.
  See [#2549](https://github.com/commercialhaskell/stack/issues/2549)
* Never treat `extra-dep` local packages as targets. This ensures
  things like test suites are not run for these packages, and that
  build output is not hidden due to their presence.
* Fix a resource leak in `sinkProcessStderrStdout` which could affect
  much of the codebase, in particular copying precompiled
  packages. [#1979](https://github.com/commercialhaskell/stack/issues/1979)
* Docker: ensure that interrupted extraction process does not cause corrupt file
  when downloading a Docker-compatible Stack executable
  [#2568](https://github.com/commercialhaskell/stack/issues/2568)
* Fixed running `stack hpc report` on package targets.
  [#2664](https://github.com/commercialhaskell/stack/issues/2664)
* Fix a long-standing performance regression where stack would parse the .dump-hi
  files of the library components of local packages twice.
  [#2658](https://github.com/commercialhaskell/stack/pull/2658)
* Fixed a regression in "stack ghci --no-load", where it would prompt for a main
  module to load. [#2603](https://github.com/commercialhaskell/stack/pull/2603)
* Build Setup.hs files with the threaded RTS, mirroring the behavior of
  cabal-install and enabling more complex build systems in those files.
* Fixed a bug in passing along `--ghc-options` to ghcjs.  They were being
  provided as `--ghc-options` to Cabal, when it needs to be `--ghcjs-options`.
  [#2714](https://github.com/commercialhaskell/stack/issues/2714)
* Launch Docker from the project root regardless of the working
  directory Stack is invoked from. This means paths relative to the project root
  (e.g. environment files) can be specified in `stack.yaml`'s docker `run-args`.
* `stack setup --reinstall` now behaves as expected.
  [#2554](https://github.com/commercialhaskell/stack/issues/2554)

## 1.2.0

Release notes:

* On many Un*x systems, Stack can now be installed with a simple
  one-liner:

        wget -qO- https://get.haskellstack.org/ | sh

* The fix for
  [#2175](https://github.com/commercialhaskell/stack/issues/2175)
  entails that stack must perform a full clone of a large Git repo of
  Hackage meta-information. The total download size is about 200 MB.
  Please be aware of this when upgrading your stack installation.

* If you use Mac OS X, you may want to delay upgrading to macOS Sierra as there
  are reports of GHC panics when building some packages (including Stack
  itself). See [#2577](https://github.com/commercialhaskell/stack/issues/2577)

* This version of Stack does not build on ARM or PowerPC systems (see
  [store#37](https://github.com/fpco/store/issues/37)).  Please stay with
  version 1.1.2 for now on those architectures.  This will be rectified soon!

* We are now releasing a
  [statically linked Stack binary for 64-bit Linux](https://get.haskellstack.org/stable/linux-x86_64-static.tar.gz).
  Please try it and let us know if you run into any trouble on your platform.

* We are planning some changes to our Linux releases, including dropping our
  Ubuntu, Debian, CentOS, and Fedora package repositories and switching to
  statically linked binaries.  We would value your feedback in
  [#2534](https://github.com/commercialhaskell/stack/issues/2534).

Major changes:

* Add `stack hoogle` command.
  [#55](https://github.com/commercialhaskell/stack/issues/55)
* Support for absolute file path in `url` field of `setup-info` or `--ghc-bindist`
* Add support for rendering GHCi scripts targeting different GHCi like
  applications
  [#2457](https://github.com/commercialhaskell/stack/pull/2457)

Behavior changes:

* Remove `stack ide start` and `stack ide load-targets` commands.
  [#2178](https://github.com/commercialhaskell/stack/issues/2178)
* Support .buildinfo files in `stack ghci`.
  [#2242](https://github.com/commercialhaskell/stack/pull/2242)
* Support -ferror-spans syntax in GHC error messages.
* Avoid unpacking ghc to `/tmp`
  [#996](https://github.com/commercialhaskell/stack/issues/996)
* The Linux `gmp4` GHC bindist is no longer considered a full-fledged GHC
  variant and can no longer be specified using the `ghc-variant` option,
  and instead is treated more like a slightly different platform.

Other enhancements:

* Use the `store` package for binary serialization of most caches.
* Only require minor version match for Docker stack exe.
  This way, we can make patch releases for version bounds and similar
  build issues without needing to upload new binaries for Docker.
* Stack/Nix: Passes the right ghc derivation as an argument to the `shell.nix` when a
  custom `shell.nix` is used
  See [#2243](https://github.com/commercialhaskell/stack/issues/2243)
* Stack/Nix: Sets `LD_LIBRARY_PATH` so packages using C libs for Template Haskell can work
  (See _e.g._ [this HaskellR issue](https://github.com/tweag/HaskellR/issues/253))
* Parse CLI arguments and configuration files into less permissive types,
  improving error messages for bad inputs.
  [#2267](https://github.com/commercialhaskell/stack/issues/2267)
* Add the ability to explicitly specify a gcc executable.
  [#593](https://github.com/commercialhaskell/stack/issues/593)
* Nix: No longer uses LTS mirroring in nixpkgs. Gives to nix-shell a derivation
  like `haskell.compiler.ghc801`
  See [#2259](https://github.com/commercialhaskell/stack/issues/2259)
* Perform some subprocesses during setup concurrently, slightly speeding up most
  commands. [#2346](https://github.com/commercialhaskell/stack/pull/2346)
* `stack setup` no longer unpacks to the system temp dir on posix systems.
  [#996](https://github.com/commercialhaskell/stack/issues/996)
* `stack setup` detects libtinfo6 and ncurses6 and can download alternate GHC
  bindists [#257](https://github.com/commercialhaskell/stack/issues/257)
  [#2302](https://github.com/commercialhaskell/stack/issues/2302).
* `stack setup` detects Linux ARMv7 downloads appropriate GHC bindist
  [#2103](https://github.com/commercialhaskell/stack/issues/2103)
* Custom `stack` binaries list dependency versions in output for `--version`.
  See [#2222](https://github.com/commercialhaskell/stack/issues/2222)
  and [#2450](https://github.com/commercialhaskell/stack/issues/2450).
* Use a pretty printer to output dependency resolution errors.
  [#1912](https://github.com/commercialhaskell/stack/issues/1912)
* Remove the `--os` flag
  [#2227](https://github.com/commercialhaskell/stack/issues/2227)
* Add 'netbase' and 'ca-certificates' as dependency for .deb packages.
  [#2293](https://github.com/commercialhaskell/stack/issues/2293).
* Add `stack ide targets` command.
* Enhance debug logging with subprocess timings.
* Pretty-print YAML parse errors
  [#2374](https://github.com/commercialhaskell/stack/issues/2374)
* Clarify confusing `stack setup` output
  [#2314](https://github.com/commercialhaskell/stack/issues/2314)
* Delete `Stack.Types` multimodule to improve build times
  [#2405](https://github.com/commercialhaskell/stack/issues/2405)
* Remove spurious newlines in build logs
  [#2418](https://github.com/commercialhaskell/stack/issues/2418)
* Interpreter: Provide a way to hide implicit packages
  [#1208](https://github.com/commercialhaskell/stack/issues/1208)
* Check executability in exec lookup
  [#2489](https://github.com/commercialhaskell/stack/issues/2489)

Bug fixes:

* Fix cabal warning about use of a deprecated cabal flag
  [#2350](https://github.com/commercialhaskell/stack/issues/2350)
* Support most executable extensions on Windows
  [#2225](https://github.com/commercialhaskell/stack/issues/2225)
* Detect resolver change in `stack solver`
  [#2252](https://github.com/commercialhaskell/stack/issues/2252)
* Fix a bug in docker image creation where the wrong base image was
  selected
  [#2376](https://github.com/commercialhaskell/stack/issues/2376)
* Ignore special entries when unpacking tarballs
  [#2361](https://github.com/commercialhaskell/stack/issues/2361)
* Fixes src directory pollution of `style.css` and `highlight.js` with GHC 8's
  haddock [#2429](https://github.com/commercialhaskell/stack/issues/2429)
* Handle filepaths with spaces in `stack ghci`
  [#2266](https://github.com/commercialhaskell/stack/issues/2266)
* Apply ghc-options to snapshot packages
  [#2289](https://github.com/commercialhaskell/stack/issues/2289)
* stack sdist: Fix timestamp in tarball
  [#2394](https://github.com/commercialhaskell/stack/pull/2394)
* Allow global Stack arguments with a script
  [#2316](https://github.com/commercialhaskell/stack/issues/2316)
* Inconsistency between ToJSON and FromJSON instances of PackageLocation
  [#2412](https://github.com/commercialhaskell/stack/pull/2412)
* Perform Unicode normalization on filepaths
  [#1810](https://github.com/commercialhaskell/stack/issues/1810)
* Solver: always keep ghc wired-in as hard constraints
  [#2453](https://github.com/commercialhaskell/stack/issues/2453)
* Support OpenBSD's tar where possible, require GNU tar for xz support
  [#2283](https://github.com/commercialhaskell/stack/issues/2283)
* Fix using --coverage with Cabal-1.24
  [#2424](https://github.com/commercialhaskell/stack/issues/2424)
* When marking exe installed, remove old version
  [#2373](https://github.com/commercialhaskell/stack/issues/2373)
* Stop truncating all-cabal-hashes git repo
  [#2175](https://github.com/commercialhaskell/stack/issues/2175)
* Handle non-ASCII filenames on Windows
  [#2491](https://github.com/commercialhaskell/stack/issues/2491)
* Avoid using multiple versions of a package in script interpreter
  by passing package-id to ghc/runghc
  [#1957](https://github.com/commercialhaskell/stack/issues/1957)
* Only pre-load compiler version when using nix integration
  [#2459](https://github.com/commercialhaskell/stack/issues/2459)
* Solver: parse cabal errors also on Windows
  [#2502](https://github.com/commercialhaskell/stack/issues/2502)
* Allow exec and ghci commands in interpreter mode.
  Scripts can now automatically open in the repl by using `exec ghci`
  instead of `runghc` in the shebang command.
  [#2510](https://github.com/commercialhaskell/stack/issues/2510)
* Now consider a package to be dirty when an extra-source-file is changed.
  See [#2040](https://github.com/commercialhaskell/stack/issues/2040)

## 1.1.2

Release notes:

* Official FreeBSD binaries are
  [now available](http://docs.haskellstack.org/en/stable/install_and_upgrade/#freebsd)
  [#1253](https://github.com/commercialhaskell/stack/issues/1253).

Major changes:

* Extensible custom snapshots implemented. These allow you to define snapshots
which extend other snapshots. See
[#863](https://github.com/commercialhaskell/stack/issues/863). Local file custom
snapshots can now be safely updated without changing their name.  Remote custom
snapshots should still be treated as immutable.

Behavior changes:

* `stack path --compiler` was added in the last release, to yield a path to the
  compiler. Unfortunately, `--compiler` is a global option that is useful to use
  with `stack path`. The same functionality is now provided by `stack path
  --compiler-exe`. See
  [#2123](https://github.com/commercialhaskell/stack/issues/2123)
* For packages specified in terms of a git or hg repo, the hash used in the
  location has changed.  This means that existing downloads from older stack
  versions won't be used.  This is a side-effect of the fix to
  [#2133](https://github.com/commercialhaskell/stack/issues/2133)
* `stack upgrade` no longer pays attention to local stack.yaml files, just the
  global config and CLI options.
  [#1392](https://github.com/commercialhaskell/stack/issues/1392)
* `stack ghci` now uses `:add` instead of `:load`, making it potentially work
  better with user scripts. See
  [#1888](https://github.com/commercialhaskell/stack/issues/1888)

Other enhancements:

* Grab Cabal files via Git SHA to avoid regressions from Hackage revisions
  [#2070](https://github.com/commercialhaskell/stack/pull/2070)
* Custom snapshots now support `ghc-options`.
* Package git repos are now re-used rather than re-cloned. See
  [#1620](https://github.com/commercialhaskell/stack/issues/1620)
* `DESTDIR` is filtered from environment when installing GHC. See
  [#1460](https://github.com/commercialhaskell/stack/issues/1460)
* `stack haddock` now supports `--hadock-arguments`. See
  [#2144](https://github.com/commercialhaskell/stack/issues/2144)
* Signing: warn if GPG_TTY is not set as per `man gpg-agent`

Bug fixes:

* Now ignore project config when doing `stack init` or `stack new`. See
  [#2110](https://github.com/commercialhaskell/stack/issues/2110)
* Packages specified by git repo can now have submodules. See
  [#2133](https://github.com/commercialhaskell/stack/issues/2133)
* Fix of hackage index fetch retry. See re-opening of
  [#1418](https://github.com/commercialhaskell/stack/issues/1418#issuecomment-217633843)
* HPack now picks up changes to filesystem other than package.yaml.  See
  [#2051](https://github.com/commercialhaskell/stack/issues/2051)
* "stack solver" no longer suggests --omit-packages. See
  [#2031](https://github.com/commercialhaskell/stack/issues/2031)
* Fixed an issue with building Cabal's Setup.hs. See
  [#1356](https://github.com/commercialhaskell/stack/issues/1356)
* Package dirtiness now pays attention to deleted files. See
  [#1841](https://github.com/commercialhaskell/stack/issues/1841)
* `stack ghci` now uses `extra-lib-dirs` and `extra-include-dirs`. See
  [#1656](https://github.com/commercialhaskell/stack/issues/1656)
* Relative paths outside of source dir added via `qAddDependentFile` are now
  checked for dirtiness. See
  [#1982](https://github.com/commercialhaskell/stack/issues/1982)
* Signing: always use `--with-fingerprints`

## 1.1.0

Release notes:

* Added Ubuntu 16.04 LTS (xenial) Apt repo.
* No longer uploading new versions to Fedora 21 repo.

Behavior changes:

* Snapshot packages are no longer built with executable profiling. See
  [#1179](https://github.com/commercialhaskell/stack/issues/1179).
* `stack init` now ignores symlinks when searching for cabal files. It also now
  ignores any directory that begins with `.` (as well as `dist` dirs) - before
  it would only ignore `.git`, `.stack-work`, and `dist`.
* The stack executable is no longer built with `-rtsopts`.  Before, when
  `-rtsopts` was enabled, stack would process `+RTS` options even when intended
  for some other program, such as when used with `stack exec -- prog +RTS`.
  See [#2022](https://github.com/commercialhaskell/stack/issues/2022).
* The `stack path --ghc-paths` option is deprecated and renamed to `--programs`.
  `--compiler` is added, which points directly at the compiler used in
  the current project.  `--compiler-bin` points to the compiler's bin dir.
* For consistency with the `$STACK_ROOT` environment variable, the
  `stack path --global-stack-root` flag and the `global-stack-root` field
  in the output of `stack path` are being deprecated and replaced with the
  `stack-root` flag and output field.
  Additionally, the stack root can now be specified via the
  `--stack-root` command-line flag. See
  [#1148](https://github.com/commercialhaskell/stack/issues/1148).
* `stack sig` GPG-related sub-commands were removed (folded into `upload` and
  `sdist`)
* GPG signing of packages while uploading to Hackage is now the default. Use
  `upload --no-signature` if you would rather not contribute your package
  signature. If you don't yet have a GPG keyset, read this
  [blog post on GPG keys](https://fpcomplete.com/blog/2016/05/stack-security-gnupg-keys).
  We can add a stack.yaml config setting to disable signing if some people
  desire it. We hope that people will sign. Later we will be adding GPG
  signature verification options.
* `stack build pkg-1.2.3` will now build even if the snapshot has a different
  package version - it is treated as an extra-dep. `stack build local-pkg-1.2.3`
  is an error even if the version number matches the local package
  [#2028](https://github.com/commercialhaskell/stack/issues/2028).
* Having a `nix:` section no longer implies enabling nix build. This allows the
  user to globally configure whether nix is used (unless the project overrides
  the default explicitly). See
  [#1924](https://github.com/commercialhaskell/stack/issues/1924).
* Remove deprecated valid-wanted field.
* Docker: mount home directory in container [#1949](https://github.com/commercialhaskell/stack/issues/1949).
* Deprecate `--local-bin-path` instead `--local-bin`.
* `stack image`: allow absolute source paths for `add`.

Other enhancements:

* `stack haddock --open [PACKAGE]` opens the local haddocks in the browser.
* Fix too much rebuilding when enabling/disabling profiling flags.
* `stack build pkg-1.0` will now build `pkg-1.0` even if the snapshot specifies
  a different version (it introduces a temporary extra-dep)
* Experimental support for `--split-objs` added
  [#1284](https://github.com/commercialhaskell/stack/issues/1284).
* `git` packages with submodules are supported by passing the `--recursive`
  flag to `git clone`.
* When using [hpack](https://github.com/sol/hpack), only regenerate cabal files
  when hpack files change.
* hpack files can now be used in templates
* `stack ghci` now runs ghci as a separate process
  [#1306](https://github.com/commercialhaskell/stack/issues/1306)
* Retry when downloading snapshots and package indices
* Many build options are configurable now in `stack.yaml`:
```
  build:
    library-profiling: true
    executable-profiling: true
    haddock: true
    haddock-deps: true
    copy-bins: true
    prefetch: true
    force-dirty: true
    keep-going: true
    test: true
    test-arguments:
      rerun-tests: true
      additional-args: ['-fprof']
      coverage: true
      no-run-tests: true
    bench: true
    benchmark-opts:
      benchmark-arguments: -O2
      no-run-benchmarks: true
    reconfigure: true
    cabal-verbose: true
```
* A number of URLs are now configurable, useful for firewalls. See
  [#1794](https://github.com/commercialhaskell/stack/issues/1884).
* Suggest causes when executables are missing.
* Allow `--omit-packages` even without `--solver`.
* Improve the generated stack.yaml.
* Improve ghci results after :load Main module collision with main file path.
* Only load the hackage index if necessary
  [#1883](https://github.com/commercialhaskell/stack/issues/1883), [#1892](https://github.com/commercialhaskell/stack/issues/1892).
* init: allow local packages to be deps of deps
  [#1965](https://github.com/commercialhaskell/stack/issues/1965).
* Always use full fingerprints from GPG
  [#1952](https://github.com/commercialhaskell/stack/issues/1952).
* Default to using `gpg2` and fall back to `gpg`
  [#1976](https://github.com/commercialhaskell/stack/issues/1976).
* Add a flag for --verbosity silent.
* Add `haddock --open` flag [#1396](https://github.com/commercialhaskell/stack/issues/1396).

Bug fixes:

* Package tarballs would fail to unpack.
  [#1884](https://github.com/commercialhaskell/stack/issues/1884).
* Fixed errant warnings about missing modules, after deleted and removed from
  cabal file [#921](https://github.com/commercialhaskell/stack/issues/921)
  [#1805](https://github.com/commercialhaskell/stack/issues/1805).
* Now considers a package to dirty when the hpack file is changed
  [#1819](https://github.com/commercialhaskell/stack/issues/1819).
* Nix: cancelling a stack build now exits properly rather than dropping into a
  nix-shell [#1778](https://github.com/commercialhaskell/stack/issues/1778).
* `allow-newer: true` now causes `--exact-configuration` to be passed to Cabal.
  See [#1579](https://github.com/commercialhaskell/stack/issues/1579).
* `stack solver` no longer fails with `InvalidRelFile` for relative package
  paths including `..`. See
  [#1954](https://github.com/commercialhaskell/stack/issues/1954).
* Ignore emacs lock files when finding .cabal
  [#1897](https://github.com/commercialhaskell/stack/issues/1897).
* Use lenient UTF-8 decode for build output
  [#1945](https://github.com/commercialhaskell/stack/issues/1945).
* Clear index cache whenever index updated
  [#1962](https://github.com/commercialhaskell/stack/issues/1962).
* Fix: Building a container image drops a .stack-work dir in the current working
  (sub)directory
  [#1975](https://github.com/commercialhaskell/stack/issues/1975).
* Fix: Rebuilding when disabling profiling
  [#2023](https://github.com/commercialhaskell/stack/issues/2023).

## 1.0.4.3

Bug fixes:

* Don't delete contents of ~/.ssh when using `stack clean --full` with Docker
  enabled [#2000](https://github.com/commercialhaskell/stack/issues/2000)

## 1.0.4.2

Build with path-io-1.0.0. There are no changes in behaviour from 1.0.4,
so no binaries are released for this version.

## 1.0.4.1

Fixes build with aeson-0.11.0.0. There are no changes in behaviour from 1.0.4,
so no binaries are released for this version.

## 1.0.4

Major changes:

* Some notable changes in `stack init`:
    * Overall it should now be able to initialize almost all existing cabal
      packages out of the box as long as the package itself is consistently
      defined.
    * Choose the best possible snapshot and add extra dependencies on top
      of a snapshot resolver rather than a compiler resolver -
      [#1583](https://github.com/commercialhaskell/stack/pull/1583)
    * Automatically omit a package (`--omit-packages`) when it is compiler
      incompatible or when there are packages with conflicting dependency
      requirements - [#1674](https://github.com/commercialhaskell/stack/pull/1674).
    * Some more changes for a better user experience. Please refer to
      the doc guide for details.
* Add support for hpack, alternative package description format
  [#1679](https://github.com/commercialhaskell/stack/issues/1679)

Other enhancements:

* Docker: pass ~/.ssh and SSH auth socket into container, so that git repos
  work [#1358](https://github.com/commercialhaskell/stack/issues/1358).
* Docker: strip suffix from docker --version.
  [#1653](https://github.com/commercialhaskell/stack/issues/1653)
* Docker: pass USER and PWD environment variables into container.
* On each run, stack will test the stack root directory (~/.stack), and the
  project and package work directories (.stack-work) for whether they are
  owned by the current user and abort if they are not. This precaution can
  be disabled with the `--allow-different-user` flag or `allow-different-user`
  option in the global config (~/.stack/config.yaml).
  [#471](https://github.com/commercialhaskell/stack/issues/471)
* Added `stack clean --full` option for full working dir cleanup.
* YAML config: support Zip archives.
* Redownload build plan if parsing fails
  [#1702](https://github.com/commercialhaskell/stack/issues/1702).
* Give mustache templates access to a 'year' tag
  [#1716](https://github.com/commercialhaskell/stack/pull/1716).
* Have "stack ghci" warn about module name aliasing.
* Add "stack ghci --load-local-deps".
* Build Setup.hs with -rtsopts
  [#1687](https://github.com/commercialhaskell/stack/issues/1687).
* `stack init` accepts a list of directories.
* Add flag infos to DependencyPlanFailures (for better error output in case of
  flags) [#713](https://github.com/commercialhaskell/stack/issues/713)
* `stack new --bare` complains for overwrites, and add `--force` option
  [#1597](https://github.com/commercialhaskell/stack/issues/1597).

Bug fixes:

* Previously, `stack ghci` would fail with `cannot satisfy -package-id` when the
  implicit build step changes the package key of some dependency.
* Fix: Building with ghcjs: "ghc-pkg: Prelude.chr: bad argument: 2980338"
  [#1665](https://github.com/commercialhaskell/stack/issues/1665).
* Fix running test / bench with `--profile` / `--trace`.
* Fix: build progress counter is no longer visible
  [#1685](https://github.com/commercialhaskell/stack/issues/1685).
* Use "-RTS" w/ profiling to allow extra args
  [#1772](https://github.com/commercialhaskell/stack/issues/1772).
* Fix withUnpackedTarball7z to find name of srcDir after unpacking
  (fixes `stack setup` fails for ghcjs project on windows)
  [#1774](https://github.com/commercialhaskell/stack/issues/1774).
* Add space before auto-generated bench opts (makes profiling options work
  uniformly for applications and benchmark suites)
  [#1771](https://github.com/commercialhaskell/stack/issues/1771).
* Don't try to find plugin if it resembles flag.
* Setup.hs changes cause package dirtiness
  [#1711](https://github.com/commercialhaskell/stack/issues/1711).
* Send "stack templates" output to stdout
  [#1792](https://github.com/commercialhaskell/stack/issues/1792).

## 1.0.2

Release notes:

- Arch Linux: Stack has been adopted into the
  [official community repository](https://www.archlinux.org/packages/community/x86_64/stack/),
  so we will no longer be updating the AUR with new versions. See the
  [install/upgrade guide](http://docs.haskellstack.org/en/stable/install_and_upgrade/#arch-linux)
  for current download instructions.

Major changes:

- `stack init` and `solver` overhaul
  [#1583](https://github.com/commercialhaskell/stack/pull/1583)

Other enhancements:

- Disable locale/codepage hacks when GHC >=7.10.3
  [#1552](https://github.com/commercialhaskell/stack/issues/1552)
- Specify multiple images to build for `stack image container`
  [docs](http://docs.haskellstack.org/en/stable/yaml_configuration/#image)
- Specify which executables to include in images for `stack image container`
  [docs](http://docs.haskellstack.org/en/stable/yaml_configuration/#image)
- Docker: pass supplementary groups and umask into container
- If git fetch fails wipe the directory and try again from scratch
  [#1418](https://github.com/commercialhaskell/stack/issues/1418)
- Warn if newly installed executables won't be available on the PATH
  [#1362](https://github.com/commercialhaskell/stack/issues/1362)
- stack.yaml: for `stack image container`, specify multiple images to generate,
  and which executables should be added to those images
- GHCI: add interactive Main selection
  [#1068](https://github.com/commercialhaskell/stack/issues/1068)
- Care less about the particular name of a GHCJS sdist folder
  [#1622](https://github.com/commercialhaskell/stack/issues/1622)
- Unified Enable/disable help messaging
  [#1613](https://github.com/commercialhaskell/stack/issues/1613)

Bug fixes:

- Don't share precompiled packages between GHC/platform variants and Docker
  [#1551](https://github.com/commercialhaskell/stack/issues/1551)
- Properly redownload corrupted downloads with the correct file size.
  [Mailing list discussion](https://groups.google.com/d/msg/haskell-stack/iVGDG5OHYxs/FjUrR5JsDQAJ)
- Gracefully handle invalid paths in error/warning messages
  [#1561](https://github.com/commercialhaskell/stack/issues/1561)
- Nix: select the correct GHC version corresponding to the snapshot
  even when an abstract resolver is passed via `--resolver` on the
  command-line.
  [#1641](https://github.com/commercialhaskell/stack/issues/1641)
- Fix: Stack does not allow using an external package from ghci
  [#1557](https://github.com/commercialhaskell/stack/issues/1557)
- Disable ambiguous global '--resolver' option for 'stack init'
  [#1531](https://github.com/commercialhaskell/stack/issues/1531)
- Obey `--no-nix` flag
- Fix: GHCJS Execute.hs: Non-exhaustive patterns in lambda
  [#1591](https://github.com/commercialhaskell/stack/issues/1591)
- Send file-watch and sticky logger messages to stderr
  [#1302](https://github.com/commercialhaskell/stack/issues/1302)
  [#1635](https://github.com/commercialhaskell/stack/issues/1635)
- Use globaldb path for querying Cabal version
  [#1647](https://github.com/commercialhaskell/stack/issues/1647)

## 1.0.0

Release notes:

*  We're calling this version 1.0.0 in preparation for Stackage
   LTS 4.  Note, however, that this does not mean the code's API
   will be stable as this is primarily an end-user tool.

Enhancements:

* Added flag `--profile` flag: passed with `stack build`, it will
  enable profiling, and for `--bench` and `--test` it will generate a
  profiling report by passing `+RTS -p` to the executable(s). Great
  for using like `stack build --bench --profile` (remember that
  enabling profile will slow down your benchmarks by >4x). Run `stack
  build --bench` again to disable the profiling and get proper speeds
* Added flag `--trace` flag: just like `--profile`, it enables
  profiling, but instead of generating a report for `--bench` and
  `--test`, prints out a stack trace on exception. Great for using
  like `stack build --test --trace`
* Nix: all options can be overridden on command line
  [#1483](https://github.com/commercialhaskell/stack/issues/1483)
* Nix: build environments (shells) are now pure by default.
* Make verbosity silent by default in script interpreter mode
  [#1472](https://github.com/commercialhaskell/stack/issues/1472)
* Show a message when resetting git commit fails
  [#1453](https://github.com/commercialhaskell/stack/issues/1453)
* Improve Unicode handling in project/package names
  [#1337](https://github.com/commercialhaskell/stack/issues/1337)
* Fix ambiguity between a stack command and a filename to execute (prefer
  `stack` subcommands)
  [#1471](https://github.com/commercialhaskell/stack/issues/1471)
* Support multi line interpreter directive comments
  [#1394](https://github.com/commercialhaskell/stack/issues/1394)
* Handle space separated pids in ghc-pkg dump (for GHC HEAD)
  [#1509](https://github.com/commercialhaskell/stack/issues/1509)
* Add ghci --no-package-hiding option
  [#1517](https://github.com/commercialhaskell/stack/issues/1517)
* `stack new` can download templates from URL
  [#1466](https://github.com/commercialhaskell/stack/issues/1466)

Bug fixes:

* Nix: stack exec options are passed properly to the stack sub process
  [#1538](https://github.com/commercialhaskell/stack/issues/1538)
* Nix: specifying a shell-file works in any current working directory
  [#1547](https://github.com/commercialhaskell/stack/issues/1547)
* Nix: use `--resolver` argument
* Docker: fix missing image message and '--docker-auto-pull'
* No HTML escaping for "stack new" template params
  [#1475](https://github.com/commercialhaskell/stack/issues/1475)
* Set permissions for generated .ghci script
  [#1480](https://github.com/commercialhaskell/stack/issues/1480)
* Restrict commands allowed in interpreter mode
  [#1504](https://github.com/commercialhaskell/stack/issues/1504)
* stack ghci doesn't see preprocessed files for executables
  [#1347](https://github.com/commercialhaskell/stack/issues/1347)
* All test suites run even when only one is requested
  [#1550](https://github.com/commercialhaskell/stack/pull/1550)
* Edge cases in broken templates give odd errors
  [#1535](https://github.com/commercialhaskell/stack/issues/1535)
* Fix test coverage bug on windows

## 0.1.10.1

Bug fixes:

* `stack image container` did not actually build an image
  [#1473](https://github.com/commercialhaskell/stack/issues/1473)

## 0.1.10.0

Release notes:

* The Stack home page is now at [haskellstack.org](http://haskellstack.org),
  which shows the documentation rendered by readthedocs.org. Note: this
  has necessitated some changes to the links in the documentation's markdown
  source code, so please check the links on the website before submitting a PR
  to fix them.
* The locations of the
  [Ubuntu](http://docs.haskellstack.org/en/stable/install_and_upgrade/#ubuntu)
  and
  [Debian](http://docs.haskellstack.org/en/stable/install_and_upgrade/#debian)
  package repositories have changed to have correct URL semantics according to
  Debian's guidelines
  [#1378](https://github.com/commercialhaskell/stack/issues/1378). The old
  locations will continue to work for some months, but we suggest that you
  adjust your `/etc/apt/sources.list.d/fpco.list` to the new location to avoid
  future disruption.
* [openSUSE and SUSE Linux Enterprise](http://docs.haskellstack.org/en/stable/install_and_upgrade/#suse)
  packages are now available, thanks to [@mimi1vx](https://github.com/mimi1vx).
  Note: there will be some lag before these pick up new versions, as they are
  based on Stackage LTS.

Major changes:

* Support for building inside a Nix-shell providing system dependencies
  [#1285](https://github.com/commercialhaskell/stack/pull/1285)
* Add optional GPG signing on `stack upload --sign` or with
  `stack sig sign ...`

Other enhancements:

* Print latest applicable version of packages on conflicts
  [#508](https://github.com/commercialhaskell/stack/issues/508)
* Support for packages located in Mercurial repositories
  [#1397](https://github.com/commercialhaskell/stack/issues/1397)
* Only run benchmarks specified as build targets
  [#1412](https://github.com/commercialhaskell/stack/issues/1412)
* Support git-style executable fall-through (`stack something` executes
  `stack-something` if present)
  [#1433](https://github.com/commercialhaskell/stack/issues/1433)
* GHCi now loads intermediate dependencies
  [#584](https://github.com/commercialhaskell/stack/issues/584)
* `--work-dir` option for overriding `.stack-work`
  [#1178](https://github.com/commercialhaskell/stack/issues/1178)
* Support `detailed-0.9` tests
  [#1429](https://github.com/commercialhaskell/stack/issues/1429)
* Docker: improved POSIX signal proxying to containers
  [#547](https://github.com/commercialhaskell/stack/issues/547)

Bug fixes:

* Show absolute paths in error messages in multi-package builds
  [#1348](https://github.com/commercialhaskell/stack/issues/1348)
* Docker-built binaries and libraries in different path
  [#911](https://github.com/commercialhaskell/stack/issues/911)
  [#1367](https://github.com/commercialhaskell/stack/issues/1367)
* Docker: `--resolver` argument didn't effect selected image tag
* GHCi: Spaces in filepaths caused module loading issues
  [#1401](https://github.com/commercialhaskell/stack/issues/1401)
* GHCi: cpp-options in cabal files weren't used
  [#1419](https://github.com/commercialhaskell/stack/issues/1419)
* Benchmarks couldn't be run independently of each other
  [#1412](https://github.com/commercialhaskell/stack/issues/1412)
* Send output of building setup to stderr
  [#1410](https://github.com/commercialhaskell/stack/issues/1410)

## 0.1.8.0

Major changes:

* GHCJS can now be used with stackage snapshots via the new `compiler` field.
* Windows installers are now available:
  [download them here](http://docs.haskellstack.org/en/stable/install_and_upgrade/#windows)
  [#613](https://github.com/commercialhaskell/stack/issues/613)
* Docker integration works with non-FPComplete generated images
  [#531](https://github.com/commercialhaskell/stack/issues/531)

Other enhancements:

* Added an `allow-newer` config option
  [#922](https://github.com/commercialhaskell/stack/issues/922)
  [#770](https://github.com/commercialhaskell/stack/issues/770)
* When a Hackage revision invalidates a build plan in a snapshot, trust the
  snapshot [#770](https://github.com/commercialhaskell/stack/issues/770)
* Added a `stack config set resolver RESOLVER` command. Part of work on
  [#115](https://github.com/commercialhaskell/stack/issues/115)
* `stack setup` can now install GHCJS on windows. See
  [#1145](https://github.com/commercialhaskell/stack/issues/1145) and
  [#749](https://github.com/commercialhaskell/stack/issues/749)
* `stack hpc report` command added, which generates reports for HPC tix files
* `stack ghci` now accepts all the flags accepted by `stack build`. See
  [#1186](https://github.com/commercialhaskell/stack/issues/1186)
* `stack ghci` builds the project before launching GHCi. If the build fails,
  try to launch GHCi anyway. Use `stack ghci --no-build` option to disable
  [#1065](https://github.com/commercialhaskell/stack/issues/1065)
* `stack ghci` now detects and warns about various circumstances where it is
  liable to fail. See
  [#1270](https://github.com/commercialhaskell/stack/issues/1270)
* Added `require-docker-version` configuration option
* Packages will now usually be built along with their tests and benchmarks. See
  [#1166](https://github.com/commercialhaskell/stack/issues/1166)
* Relative `local-bin-path` paths will be relative to the project's root
  directory, not the current working directory.
  [#1340](https://github.com/commercialhaskell/stack/issues/1340)
* `stack clean` now takes an optional `[PACKAGE]` argument for use in
  multi-package projects. See
  [#583](https://github.com/commercialhaskell/stack/issues/583)
* Ignore cabal_macros.h as a dependency
  [#1195](https://github.com/commercialhaskell/stack/issues/1195)
* Pad timestamps and show local time in --verbose output
  [#1226](https://github.com/commercialhaskell/stack/issues/1226)
* GHCi: Import all modules after loading them
  [#995](https://github.com/commercialhaskell/stack/issues/995)
* Add subcommand aliases: `repl` for `ghci`, and `runhaskell` for `runghc`
  [#1241](https://github.com/commercialhaskell/stack/issues/1241)
* Add typo recommendations for unknown package identifiers
  [#158](https://github.com/commercialhaskell/stack/issues/158)
* Add `stack path --local-hpc-root` option
* Overhaul dependencies' haddocks copying
  [#1231](https://github.com/commercialhaskell/stack/issues/1231)
* Support for extra-package-dbs in 'stack ghci'
  [#1229](https://github.com/commercialhaskell/stack/pull/1229)
* `stack new` disallows package names with "words" consisting solely of numbers
  [#1336](https://github.com/commercialhaskell/stack/issues/1336)
* `stack build --fast` turns off optimizations
* Show progress while downloading package index
  [#1223](https://github.com/commercialhaskell/stack/issues/1223).

Bug fixes:

* Fix: Haddocks not copied for dependencies
  [#1105](https://github.com/commercialhaskell/stack/issues/1105)
* Fix: Global options did not work consistently after subcommand
  [#519](https://github.com/commercialhaskell/stack/issues/519)
* Fix: 'stack ghci' doesn't notice that a module got deleted
  [#1180](https://github.com/commercialhaskell/stack/issues/1180)
* Rebuild when cabal file is changed
* Fix: Paths in GHC warnings not canonicalized, nor those for packages in
  subdirectories or outside the project root
  [#1259](https://github.com/commercialhaskell/stack/issues/1259)
* Fix: unlisted files in tests and benchmarks trigger extraneous second build
  [#838](https://github.com/commercialhaskell/stack/issues/838)

## 0.1.6.0

Major changes:

* `stack setup` now supports building and booting GHCJS from source tarball.
* On Windows, build directories no longer display "pretty" information
  (like x86_64-windows/Cabal-1.22.4.0), but rather a hash of that
  content. The reason is to avoid the 260 character path limitation on
  Windows. See
  [#1027](https://github.com/commercialhaskell/stack/pull/1027)
* Rename config files and clarify their purposes [#969](https://github.com/commercialhaskell/stack/issues/969)
    * `~/.stack/stack.yaml` --> `~/.stack/config.yaml`
    * `~/.stack/global` --> `~/.stack/global-project`
    * `/etc/stack/config` --> `/etc/stack/config.yaml`
    * Old locations still supported, with deprecation warnings
* New command "stack eval CODE", which evaluates to "stack exec ghc -- -e CODE".

Other enhancements:

* No longer install `git` on Windows
  [#1046](https://github.com/commercialhaskell/stack/issues/1046). You
  can still get this behavior by running the following yourself:
  `stack exec -- pacman -Sy --noconfirm git`.
* Typing enter during --file-watch triggers a rebuild [#1023](https://github.com/commercialhaskell/stack/pull/1023)
* Use Haddock's `--hyperlinked-source` (crosslinked source), if available [#1070](https://github.com/commercialhaskell/stack/pull/1070)
* Use Stack-installed GHCs for `stack init --solver` [#1072](https://github.com/commercialhaskell/stack/issues/1072)
* New experimental `stack query` command [#1087](https://github.com/commercialhaskell/stack/issues/1087)
* By default, stack no longer rebuilds a package due to GHC options changes. This behavior can be tweaked with the `rebuild-ghc-options` setting. [#1089](https://github.com/commercialhaskell/stack/issues/1089)
* By default, ghc-options are applied to all local packages, not just targets. This behavior can be tweaked with the `apply-ghc-options` setting. [#1089](https://github.com/commercialhaskell/stack/issues/1089)
* Docker: download or override location of stack executable to re-run in container [#974](https://github.com/commercialhaskell/stack/issues/974)
* Docker: when Docker Engine is remote, don't run containerized processes as host's UID/GID [#194](https://github.com/commercialhaskell/stack/issues/194)
* Docker: `set-user` option to enable/disable running containerized processes as host's UID/GID [#194](https://github.com/commercialhaskell/stack/issues/194)
* Custom Setup.hs files are now precompiled instead of interpreted. This should be a major performance win for certain edge cases (biggest example: [building Cabal itself](https://github.com/commercialhaskell/stack/issues/1041)) while being either neutral or a minor slowdown for more common cases.
* `stack test --coverage` now also generates a unified coverage report for multiple test-suites / packages.  In the unified report, test-suites can contribute to the coverage of other packages.

Bug fixes:

* Ignore stack-built executables named `ghc`
  [#1052](https://github.com/commercialhaskell/stack/issues/1052)
* Fix quoting of output failed command line arguments
* Mark executable-only packages as installed when copied from cache [#1043](https://github.com/commercialhaskell/stack/pull/1043)
* Canonicalize temporary directory paths [#1047](https://github.com/commercialhaskell/stack/pull/1047)
* Put code page fix inside the build function itself [#1066](https://github.com/commercialhaskell/stack/issues/1066)
* Add `explicit-setup-deps` option [#1110](https://github.com/commercialhaskell/stack/issues/1110), and change the default to the old behavior of using any package in the global and snapshot database [#1025](https://github.com/commercialhaskell/stack/issues/1025)
* Precompiled cache checks full package IDs on Cabal < 1.22 [#1103](https://github.com/commercialhaskell/stack/issues/1103)
* Pass -package-id to ghci [#867](https://github.com/commercialhaskell/stack/issues/867)
* Ignore global packages when copying precompiled packages [#1146](https://github.com/commercialhaskell/stack/issues/1146)

## 0.1.5.0

Major changes:

* On Windows, we now use a full MSYS2 installation in place of the previous PortableGit. This gives you access to the pacman package manager for more easily installing libraries.
* Support for custom GHC binary distributions [#530](https://github.com/commercialhaskell/stack/issues/530)
    * `ghc-variant` option in stack.yaml to specify the variant (also
      `--ghc-variant` command-line option)
    * `setup-info` in stack.yaml, to specify where to download custom binary
      distributions (also `--ghc-bindist` command-line option)
    * Note: On systems with libgmp4 (aka `libgmp.so.3`), such as CentOS 6, you
      may need to re-run `stack setup` due to the centos6 GHC bindist being
      treated like a variant
* A new `--pvp-bounds` flag to the sdist and upload commands allows automatic adding of PVP upper and/or lower bounds to your dependencies

Other enhancements:

* Adapt to upcoming Cabal installed package identifier format change [#851](https://github.com/commercialhaskell/stack/issues/851)
* `stack setup` takes a `--stack-setup-yaml` argument
* `--file-watch` is more discerning about which files to rebuild for [#912](https://github.com/commercialhaskell/stack/issues/912)
* `stack path` now supports `--global-pkg-db` and `--ghc-package-path`
* `--reconfigure` flag [#914](https://github.com/commercialhaskell/stack/issues/914) [#946](https://github.com/commercialhaskell/stack/issues/946)
* Cached data is written with a checksum of its structure [#889](https://github.com/commercialhaskell/stack/issues/889)
* Fully removed `--optimizations` flag
* Added `--cabal-verbose` flag
* Added `--file-watch-poll` flag for polling instead of using filesystem events (useful for running tests in a Docker container while modifying code in the host environment. When code is injected into the container via a volume, the container won't propagate filesystem events).
* Give a preemptive error message when `-prof` is given as a GHC option [#1015](https://github.com/commercialhaskell/stack/issues/1015)
* Locking is now optional, and will be turned on by setting the `STACK_LOCK` environment variable to `true` [#950](https://github.com/commercialhaskell/stack/issues/950)
* Create default stack.yaml with documentation comments and commented out options [#226](https://github.com/commercialhaskell/stack/issues/226)
* Out of memory warning if Cabal exits with -9 [#947](https://github.com/commercialhaskell/stack/issues/947)

Bug fixes:

* Hacky workaround for optparse-applicative issue with `stack exec --help` [#806](https://github.com/commercialhaskell/stack/issues/806)
* Build executables for local extra deps [#920](https://github.com/commercialhaskell/stack/issues/920)
* copyFile can't handle directories [#942](https://github.com/commercialhaskell/stack/pull/942)
* Support for spaces in Haddock interface files [fpco/minghc#85](https://github.com/fpco/minghc/issues/85)
* Temporarily building against a "shadowing" local package? [#992](https://github.com/commercialhaskell/stack/issues/992)
* Fix Setup.exe name for --upgrade-cabal on Windows [#1002](https://github.com/commercialhaskell/stack/issues/1002)
* Unlisted dependencies no longer trigger extraneous second build [#838](https://github.com/commercialhaskell/stack/issues/838)

## 0.1.4.1

Fix stack's own Haddocks.  No changes to functionality (only comments updated).

## 0.1.4.0

Major changes:

* You now have more control over how GHC versions are matched, e.g. "use exactly this version," "use the specified minor version, but allow patches," or "use the given minor version or any later minor in the given major release." The default has switched from allowing newer later minor versions to a specific minor version allowing patches. For more information, see [#736](https://github.com/commercialhaskell/stack/issues/736) and [#784](https://github.com/commercialhaskell/stack/pull/784).
* Support added for compiling with GHCJS
* stack can now reuse prebuilt binaries between snapshots. That means that, if you build package foo in LTS-3.1, that binary version can be reused in LTS-3.2, assuming it uses the same dependencies and flags. [#878](https://github.com/commercialhaskell/stack/issues/878)

Other enhancements:

* Added the `--docker-env` argument, to set environment variables in Docker container.
* Set locale environment variables to UTF-8 encoding for builds to avoid "commitBuffer: invalid argument" errors from GHC [#793](https://github.com/commercialhaskell/stack/issues/793)
* Enable transliteration for encoding on stdout and stderr [#824](https://github.com/commercialhaskell/stack/issues/824)
* By default, `stack upgrade` automatically installs GHC as necessary [#797](https://github.com/commercialhaskell/stack/issues/797)
* Added the `ghc-options` field to stack.yaml [#796](https://github.com/commercialhaskell/stack/issues/796)
* Added the `extra-path` field to stack.yaml
* Code page changes on Windows only apply to the build command (and its synonyms), and can be controlled via a command line flag (still defaults to on) [#757](https://github.com/commercialhaskell/stack/issues/757)
* Implicitly add packages to extra-deps when a flag for them is set [#807](https://github.com/commercialhaskell/stack/issues/807)
* Use a precompiled Setup.hs for simple build types [#801](https://github.com/commercialhaskell/stack/issues/801)
* Set --enable-tests and --enable-benchmarks optimistically [#805](https://github.com/commercialhaskell/stack/issues/805)
* `--only-configure` option added [#820](https://github.com/commercialhaskell/stack/issues/820)
* Check for duplicate local package names
* Stop nagging people that call `stack test` [#845](https://github.com/commercialhaskell/stack/issues/845)
* `--file-watch` will ignore files that are in your VCS boring/ignore files [#703](https://github.com/commercialhaskell/stack/issues/703)
* Add `--numeric-version` option

Bug fixes:

* `stack init --solver` fails if `GHC_PACKAGE_PATH` is present [#860](https://github.com/commercialhaskell/stack/issues/860)
* `stack solver` and `stack init --solver` check for test suite and benchmark dependencies [#862](https://github.com/commercialhaskell/stack/issues/862)
* More intelligent logic for setting UTF-8 locale environment variables [#856](https://github.com/commercialhaskell/stack/issues/856)
* Create missing directories for `stack sdist`
* Don't ignore .cabal files with extra periods [#895](https://github.com/commercialhaskell/stack/issues/895)
* Deprecate unused `--optimizations` flag
* Truncated output on slow terminals [#413](https://github.com/commercialhaskell/stack/issues/413)

## 0.1.3.1

Bug fixes:

* Ignore disabled executables [#763](https://github.com/commercialhaskell/stack/issues/763)

## 0.1.3.0

Major changes:

* Detect when a module is compiled but not listed in the cabal file ([#32](https://github.com/commercialhaskell/stack/issues/32))
    * A warning is displayed for any modules that should be added to `other-modules` in the .cabal file
    * These modules are taken into account when determining whether a package needs to be built
* Respect TemplateHaskell addDependentFile dependency changes ([#105](https://github.com/commercialhaskell/stack/issues/105))
    * TH dependent files are taken into account when determining whether a package needs to be built.
* Overhauled target parsing, added `--test` and `--bench` options [#651](https://github.com/commercialhaskell/stack/issues/651)
    * For details, see [Build commands documentation](http://docs.haskellstack.org/en/stable/build_command/)

Other enhancements:

* Set the `HASKELL_DIST_DIR` environment variable [#524](https://github.com/commercialhaskell/stack/pull/524)
* Track build status of tests and benchmarks [#525](https://github.com/commercialhaskell/stack/issues/525)
* `--no-run-tests` [#517](https://github.com/commercialhaskell/stack/pull/517)
* Targets outside of root dir don't build [#366](https://github.com/commercialhaskell/stack/issues/366)
* Upper limit on number of flag combinations to test [#543](https://github.com/commercialhaskell/stack/issues/543)
* Fuzzy matching support to give better error messages for close version numbers [#504](https://github.com/commercialhaskell/stack/issues/504)
* `--local-bin-path` global option. Use to change where binaries get placed on a `--copy-bins` [#342](https://github.com/commercialhaskell/stack/issues/342)
* Custom snapshots [#111](https://github.com/commercialhaskell/stack/issues/111)
* --force-dirty flag: Force treating all local packages as having dirty files (useful for cases where stack can't detect a file change)
* GHC error messages: display file paths as absolute instead of relative for better editor integration
* Add the `--copy-bins` option [#569](https://github.com/commercialhaskell/stack/issues/569)
* Give warnings on unexpected config keys [#48](https://github.com/commercialhaskell/stack/issues/48)
* Remove Docker `pass-host` option
* Don't require cabal-install to upload [#313](https://github.com/commercialhaskell/stack/issues/313)
* Generate indexes for all deps and all installed snapshot packages [#143](https://github.com/commercialhaskell/stack/issues/143)
* Provide `--resolver global` option [#645](https://github.com/commercialhaskell/stack/issues/645)
    * Also supports `--resolver nightly`, `--resolver lts`, and `--resolver lts-X`
* Make `stack build --flag` error when flag or package is unknown [#617](https://github.com/commercialhaskell/stack/issues/617)
* Preserve file permissions when unpacking sources [#666](https://github.com/commercialhaskell/stack/pull/666)
* `stack build` etc work outside of a project
* `list-dependencies` command [#638](https://github.com/commercialhaskell/stack/issues/638)
* `--upgrade-cabal` option to `stack setup` [#174](https://github.com/commercialhaskell/stack/issues/174)
* `--exec` option [#651](https://github.com/commercialhaskell/stack/issues/651)
* `--only-dependencies` implemented correctly [#387](https://github.com/commercialhaskell/stack/issues/387)

Bug fixes:

* Extensions from the `other-extensions` field no longer enabled by default [#449](https://github.com/commercialhaskell/stack/issues/449)
* Fix: haddock forces rebuild of empty packages [#452](https://github.com/commercialhaskell/stack/issues/452)
* Don't copy over executables excluded by component selection [#605](https://github.com/commercialhaskell/stack/issues/605)
* Fix: stack fails on Windows with git package in stack.yaml and no git binary on path [#712](https://github.com/commercialhaskell/stack/issues/712)
* Fixed GHCi issue: Specifying explicit package versions (#678)
* Fixed GHCi issue: Specifying -odir and -hidir as .stack-work/odir (#529)
* Fixed GHCi issue: Specifying A instead of A.ext for modules (#498)

## 0.1.2.0

* Add `--prune` flag to `stack dot` [#487](https://github.com/commercialhaskell/stack/issues/487)
* Add `--[no-]external`,`--[no-]include-base` flags to `stack dot` [#437](https://github.com/commercialhaskell/stack/issues/437)
* Add `--ignore-subdirs` flag to init command [#435](https://github.com/commercialhaskell/stack/pull/435)
* Handle attempt to use non-existing resolver [#436](https://github.com/commercialhaskell/stack/pull/436)
* Add `--force` flag to `init` command
* exec style commands accept the `--package` option (see [Reddit discussion](http://www.reddit.com/r/haskell/comments/3bd66h/stack_runghc_turtle_as_haskell_script_solution/))
* `stack upload` without arguments doesn't do anything [#439](https://github.com/commercialhaskell/stack/issues/439)
* Print latest version of packages on conflicts [#450](https://github.com/commercialhaskell/stack/issues/450)
* Flag to avoid rerunning tests that haven't changed [#451](https://github.com/commercialhaskell/stack/issues/451)
* stack can act as a script interpreter (see [Script interpreter] (https://github.com/commercialhaskell/stack/wiki/Script-interpreter) and [Reddit discussion](http://www.reddit.com/r/haskell/comments/3bd66h/stack_runghc_turtle_as_haskell_script_solution/))
* Add the __`--file-watch`__ flag to auto-rebuild on file changes [#113](https://github.com/commercialhaskell/stack/issues/113)
* Rename `stack docker exec` to `stack exec --plain`
* Add the `--skip-msys` flag [#377](https://github.com/commercialhaskell/stack/issues/377)
* `--keep-going`, turned on by default for tests and benchmarks [#478](https://github.com/commercialhaskell/stack/issues/478)
* `concurrent-tests: BOOL` [#492](https://github.com/commercialhaskell/stack/issues/492)
* Use hashes to check file dirtiness [#502](https://github.com/commercialhaskell/stack/issues/502)
* Install correct GHC build on systems with libgmp.so.3 [#465](https://github.com/commercialhaskell/stack/issues/465)
* `stack upgrade` checks version before upgrading [#447](https://github.com/commercialhaskell/stack/issues/447)

## 0.1.1.0

* Remove GHC uncompressed tar file after installation [#376](https://github.com/commercialhaskell/stack/issues/376)
* Put stackage snapshots JSON on S3 [#380](https://github.com/commercialhaskell/stack/issues/380)
* Specifying flags for multiple packages [#335](https://github.com/commercialhaskell/stack/issues/335)
* single test suite failure should show entire log [#388](https://github.com/commercialhaskell/stack/issues/388)
* valid-wanted is a confusing option name [#386](https://github.com/commercialhaskell/stack/issues/386)
* stack init in multi-package project should use local packages for dependency checking [#384](https://github.com/commercialhaskell/stack/issues/384)
* Display information on why a snapshot was rejected [#381](https://github.com/commercialhaskell/stack/issues/381)
* Give a reason for unregistering packages [#389](https://github.com/commercialhaskell/stack/issues/389)
* `stack exec` accepts the `--no-ghc-package-path` parameter
* Don't require build plan to upload [#400](https://github.com/commercialhaskell/stack/issues/400)
* Specifying test components only builds/runs those tests [#398](https://github.com/commercialhaskell/stack/issues/398)
* `STACK_EXE` environment variable
* Add the `stack dot` command
* `stack upgrade` added [#237](https://github.com/commercialhaskell/stack/issues/237)
* `--stack-yaml` command line flag [#378](https://github.com/commercialhaskell/stack/issues/378)
* `--skip-ghc-check` command line flag [#423](https://github.com/commercialhaskell/stack/issues/423)

Bug fixes:

* Haddock links to global packages no longer broken on Windows [#375](https://github.com/commercialhaskell/stack/issues/375)
* Make flags case-insensitive [#397](https://github.com/commercialhaskell/stack/issues/397)
* Mark packages uninstalled before rebuilding [#365](https://github.com/commercialhaskell/stack/issues/365)

## 0.1.0.0

* Fall back to cabal dependency solver when a snapshot can't be found
* Basic implementation of `stack new` [#137](https://github.com/commercialhaskell/stack/issues/137)
* `stack solver` command [#364](https://github.com/commercialhaskell/stack/issues/364)
* `stack path` command [#95](https://github.com/commercialhaskell/stack/issues/95)
* Haddocks [#143](https://github.com/commercialhaskell/stack/issues/143):
    * Build for dependencies
    * Use relative links
    * Generate module contents and index for all packages in project

## 0.0.3

* `--prefetch` [#297](https://github.com/commercialhaskell/stack/issues/297)
* `upload` command ported from stackage-upload [#225](https://github.com/commercialhaskell/stack/issues/225)
* `--only-snapshot` [#310](https://github.com/commercialhaskell/stack/issues/310)
* `--resolver` [#224](https://github.com/commercialhaskell/stack/issues/224)
* `stack init` [#253](https://github.com/commercialhaskell/stack/issues/253)
* `--extra-include-dirs` and `--extra-lib-dirs` [#333](https://github.com/commercialhaskell/stack/issues/333)
* Specify intra-package target [#201](https://github.com/commercialhaskell/stack/issues/201)

## 0.0.2

* Fix some Windows specific bugs [#216](https://github.com/commercialhaskell/stack/issues/216)
* Improve output for package index updates [#227](https://github.com/commercialhaskell/stack/issues/227)
* Automatically update indices as necessary [#227](https://github.com/commercialhaskell/stack/issues/227)
* --verbose flag [#217](https://github.com/commercialhaskell/stack/issues/217)
* Remove packages (HTTPS and Git) [#199](https://github.com/commercialhaskell/stack/issues/199)
* Config values for system-ghc and install-ghc
* Merge `stack deps` functionality into `stack build`
* `install` command [#153](https://github.com/commercialhaskell/stack/issues/153) and [#272](https://github.com/commercialhaskell/stack/issues/272)
* overriding architecture value (useful to force 64-bit GHC on Windows, for example)
* Overhauled test running (allows cycles, avoids unnecessary recompilation, etc)

## 0.0.1

* First public release, beta quality<|MERGE_RESOLUTION|>--- conflicted
+++ resolved
@@ -3,17 +3,10 @@
 
 ## Unreleased changes
 
-<<<<<<< HEAD
+Release notes:
+
 **Changes since v2.3.1**
 
-Release notes:
-
-=======
-Release notes:
-
-**Changes since v2.3.1**
-
->>>>>>> ad6d3a0f
 Major changes:
 
 Behavior changes:
@@ -23,13 +16,7 @@
 Bug fixes:
 
 
-<<<<<<< HEAD
-## v2.3.0.1 (release candidate)
-
-**Changes since v2.1.3.1**
-=======
 ## v2.3.1
->>>>>>> ad6d3a0f
 
 Release notes:
 
@@ -71,6 +58,7 @@
 **Changes since v2.1.3.1**
 
 Major changes:
+
 * `setup-info-locations` yaml configuration now allows overwriting the default locations of `stack-setup-2.yaml`.
   [#5031](https://github.com/commercialhaskell/stack/pull/5031)
   [#2983](https://github.com/commercialhaskell/stack/issues/2983)
@@ -88,24 +76,8 @@
 
 * Remove the `freeze` command. It has been replaced by lock files.
 
-* `setup-info-locations` yaml configuration now allows overwriting the default locations of `stack-setup-2.yaml`.
-  [#5031](https://github.com/commercialhaskell/stack/pull/5031)
-  [#2983](https://github.com/commercialhaskell/stack/issues/2983)
-  [#2913](https://github.com/commercialhaskell/stack/issues/2913)
-
-* The `setup-info` configuration key now allows overwriting parts of the default `setup-info`
-
-* The `--setup-info-yaml` command line flag now may be used in all stack commands such as `stack build`, and not only in `stack setup`
-
-* The `--setup-info-yaml` may specify multiple locations for `stack-setup.yaml` files.
-
-* The `stack upload` can read first reads environment Variable `$HACKAGE_USERNAME` and `$HACKAGE_PASSWORD` if they are missing only then asks for `username` or `password`
-
-* Fully remove GHCJS support.
-
-* Remove the `freeze` command. It has been replaced by lock files.
-
 Behavior changes:
+
 * Remove the deprecated `--stack-setup-yaml` command line argument in favor of `--setup-info-yaml`
   [#2647](https://github.com/commercialhaskell/stack/issues/2647)
 
@@ -114,15 +86,8 @@
   Also, those packages will no longer be included in the generated lock files.
   See [#5210](https://github.com/commercialhaskell/stack/issues/5210).
 
-* Remove the deprecated `--stack-setup-yaml` command line argument in favor of `--setup-info-yaml`
-  [#2647](https://github.com/commercialhaskell/stack/issues/2647)
-
-* We now recommend checking in generated cabal files for repos. When generating lock files for
-  extra-deps that only include `package.yaml` files, a deprecation warning will be generated.
-  Also, those packages will no longer be included in the generated lock files.
-  See [#5210](https://github.com/commercialhaskell/stack/issues/5210).
-
 Other enhancements:
+
 * Add `build-output-timestamps` flag in yaml. Setting it to true
   prefixes each build log output line with a timestamp.
 
@@ -134,17 +99,6 @@
   `ls dependencies --tree`  is now `ls dependencies tree`. See
   [#4424](https://github.com/commercialhaskell/stack/pull/4424)
 
-* Add `build-output-timestamps` flag in yaml. Setting it to true
-  prefixes each build log output line with a timestamp.
-
-* Show warning about `local-programs-path` with spaces on windows
-  when running scripts. See 
-  [#5013](https://github.com/commercialhaskell/stack/pull/5013)
-
-* Add `ls dependencies json` which will print dependencies as JSON.
-  `ls dependencies --tree`  is now `ls dependencies tree`. See
-  [#4424](https://github.com/commercialhaskell/stack/pull/4424)
-
 * Remove warning for using Stack with GHC 8.8-8.10, and Cabal 3.0-3.2.
 
 * Allow relative paths in `--setup-info-yaml` and tool paths
@@ -152,9 +106,6 @@
 
 * Added the `--only-locals` flag. See
   [#5272](https://github.com/commercialhaskell/stack/issues/5272)
-
-* Allow relative paths in `--setup-info-yaml` and tool paths
-  [#3394](https://github.com/commercialhaskell/stack/issues/3394)
 
 Bug fixes:
 
