--- conflicted
+++ resolved
@@ -79,15 +79,12 @@
   [#2235](https://github.com/commercialhaskell/stack/issues/2235)
 * Replace enclosed-exceptions with safe-exceptions.
   [#2768](https://github.com/commercialhaskell/stack/issues/2768)
-<<<<<<< HEAD
 * The install location for GHC and other programs can now be configured with the
   `local-programs-path` option in `config.yaml`.
   [#1644](https://github.com/commercialhaskell/stack/issues/1644)
-=======
 * `stack build` and related commands now allow the user to disable debug symbol stripping
-  with new `--no-strip`, `--no-library-stripping`, and `--no-executable-shipping` flags, 
+  with new `--no-strip`, `--no-library-stripping`, and `--no-executable-shipping` flags,
   closing [#877](https://github.com/commercialhaskell/stack/issues/877).
->>>>>>> 2684c559
 
 Bug fixes:
 
