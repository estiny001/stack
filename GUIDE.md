--- conflicted
+++ resolved
@@ -1614,22 +1614,14 @@
 and snapshots, but it will cache your snapshot built packages, meaning that
 subsequent builds will be much faster.
 
-<<<<<<< HEAD
-* Once Travis whitelists the stack .deb files, we'll be able to simply include
-  stack in the `addons` section, and automatically use the newest version of
-  stack, avoiding that complicated `before_install` section
-* Starting with stack-0.1.4.0, there are improvements to the test command, so
-  that the entire script section can be `stack --no-terminal --install-ghc test`
-=======
-In the future, once Travis whitelists the stack .deb files, we'll be able to
-simply include stack in the `addons` section, and automatically use the newest
-version of stack, avoiding that complicated `before_install` section. This is
-being tracked in the
+Once Travis whitelists the stack .deb files, we'll be able to simply include
+stack in the `addons` section, and automatically use the newest version of
+stack, avoiding that complicated `before_install` section This is being
+tracked in the
 [apt-source-whitelist](https://github.com/travis-ci/apt-source-whitelist/pull/7)
 and
 [apt-package-whitelist](https://github.com/travis-ci/apt-package-whitelist/issues/379)
 issue trackers.
->>>>>>> 323ad1c5
 
 In case you're wondering: we need `--no-terminal` because stack does some fancy
 sticky display on smart terminals to give nicer status and progress messages,
