<<<<<<< HEAD
=======
{-# LANGUAGE ScopedTypeVariables #-}

>>>>>>> d963c644
module StackTest
  ( run'
  , run
  , runShell
  , runWithCwd
  , stackExe
  , stackSrc
  , testDir
  , stack'
  , stack
  , stackCleanFull
  , stackIgnoreException
  , stackErr
  , Repl
  , ReplConnection (..)
  , nextPrompt
  , replCommand
  , replGetChar
  , replGetLine
  , runRepl
  , repl
  , stackStderr
  , stackCheckStderr
  , stackErrStderr
  , runEx
  , runEx'
  , stackCheckStdout
  , doesNotExist
  , doesExist
  , doesFileOrDirExist
  , copy
  , fileContentsMatch
  , logInfo
  , showProcessArgDebug
  , exeExt
  , isWindows
  , isLinux
  , getIsAlpine
  , isARM
<<<<<<< HEAD
=======
  , isAarch64
>>>>>>> d963c644
  , isMacOSX
  , defaultResolverArg
  , removeFileIgnore
  , removeDirIgnore
  , withCwd
  , withSourceDirectory
  , superslow
  ) where

import           Control.Monad ( forever, unless, void, when )
import           Control.Monad.IO.Class ( liftIO )
import           Control.Monad.Trans.Reader ( ReaderT, ask, runReaderT )
import           Control.Concurrent ( forkIO )
import           Control.Exception
                   ( Exception (..), IOException, bracket_, catch, throw
                   , throwIO
                   )
import           Data.Maybe ( fromMaybe )
import           GHC.Stack ( HasCallStack )
import           System.Environment ( getEnv, lookupEnv )
import           System.Directory
                   ( copyFile, doesDirectoryExist, doesFileExist
                   , getCurrentDirectory, removeDirectoryRecursive, removeFile
                   , setCurrentDirectory
                   )
import           System.IO
                   ( BufferMode (..), Handle, IOMode (..), hGetChar, hGetLine
                   , hPutChar, hPutStr, hPutStrLn, hSetBuffering, stderr
                   , withFile
                   )
import           System.IO.Error
                   ( isDoesNotExistError, isEOFError )
import           System.Process
                   ( CreateProcess (..), StdStream (..), createProcess, proc
                   , readCreateProcessWithExitCode, readProcessWithExitCode
                   , shell, waitForProcess
                   )
import           System.Exit ( ExitCode (..) )
import           System.Info ( arch, os )

run' :: HasCallStack => FilePath -> [String] -> IO ExitCode
run' cmd args = do
    logInfo $ "Running: " ++ cmd ++ " " ++ unwords (map showProcessArgDebug args)
    (Nothing, Nothing, Nothing, ph) <- createProcess (proc cmd args)
    waitForProcess ph

run :: HasCallStack => FilePath -> [String] -> IO ()
run cmd args = do
    ec <- run' cmd args
    unless (ec == ExitSuccess) $
        error $ "Exited with exit code: " ++ displayException ec

runShell :: HasCallStack => String -> IO ()
runShell cmd = do
    logInfo $ "Running: " ++ cmd
    (Nothing, Nothing, Nothing, ph) <- createProcess (shell cmd)
    ec <- waitForProcess ph
    unless (ec == ExitSuccess) $
        error $ "Exited with exit code: " ++ displayException ec

runWithCwd :: HasCallStack => FilePath -> String -> [String] -> IO String
runWithCwd cwdPath cmd args = do
    logInfo $ "Running: " ++ cmd
    let cp = proc cmd args
    (ec, stdoutStr, _) <- readCreateProcessWithExitCode (cp { cwd = Just cwdPath }) ""
    unless (ec == ExitSuccess) $
        error $ "Exited with exit code: " ++ displayException ec
    pure stdoutStr

stackExe :: IO String
stackExe = getEnv "STACK_EXE"

stackSrc :: IO String
stackSrc = getEnv "SRC_DIR"

testDir :: IO String
testDir = getEnv "TEST_DIR"

stack' :: HasCallStack => [String] -> IO ExitCode
stack' args = do
    stackEnv <- stackExe
    run' stackEnv args

stack :: HasCallStack => [String] -> IO ()
stack args = do
    ec <- stack' args
    unless (ec == ExitSuccess) $
        error $ "Exited with exit code: " ++ displayException ec

-- Temporary workaround for Windows to ignore exceptions arising out
-- of Windows when we do stack clean. More info here: https://github.com/commercialhaskell/stack/issues/4936
stackCleanFull :: HasCallStack => IO ()
stackCleanFull = stackIgnoreException ["clean", "--full"]

-- Temporary workaround for Windows to ignore exceptions arising out
-- of Windows when we do stack clean. More info here: https://github.com/commercialhaskell/stack/issues/4936
stackIgnoreException :: HasCallStack => [String] -> IO ()
stackIgnoreException args = if isWindows
                            then void (stack' args) `catch` (\(_e :: IOException) -> pure ())
                            else stack args

stackErr :: HasCallStack => [String] -> IO ()
stackErr args = do
    ec <- stack' args
    when (ec == ExitSuccess) $ error "stack was supposed to fail, but didn't"

type Repl = ReaderT ReplConnection IO

data ReplConnection
  = ReplConnection
    { replStdin  :: Handle
    , replStdout :: Handle
    }

nextPrompt :: Repl ()
nextPrompt = do
    (ReplConnection _ inputHandle) <- ask
    c <- liftIO $ hGetChar inputHandle
    if c == '>'
      then do _ <- liftIO $ hGetChar inputHandle
              pure ()
      else nextPrompt

replCommand :: String -> Repl ()
replCommand cmd = do
    (ReplConnection input _) <- ask
    liftIO $ hPutStrLn input cmd

replGetLine :: Repl String
replGetLine = ask >>= liftIO . hGetLine . replStdout

replGetChar :: Repl Char
replGetChar = ask >>= liftIO . hGetChar . replStdout

runRepl :: HasCallStack => FilePath -> [String] -> ReaderT ReplConnection IO () -> IO ExitCode
runRepl cmd args actions = do
    logInfo $ "Running: " ++ cmd ++ " " ++ unwords (map showProcessArgDebug args)
    (Just rStdin, Just rStdout, Just rStderr, ph) <-
        createProcess (proc cmd args)
        { std_in = CreatePipe
        , std_out = CreatePipe
        , std_err = CreatePipe
        }
    hSetBuffering rStdin NoBuffering
    hSetBuffering rStdout NoBuffering
    hSetBuffering rStderr NoBuffering

    tempDir <- if isWindows
                    then fromMaybe "" <$> lookupEnv "TEMP"
                    else pure "/tmp"
    let tempFP = tempDir ++ "/stderr"

    _ <- forkIO $ withFile tempFP WriteMode
        $ \err -> do
            hSetBuffering err NoBuffering
            forever $ catch (hGetChar rStderr >>= hPutChar err)
                    $ \e -> unless (isEOFError e) $ throw e

    runReaderT (nextPrompt >> actions) (ReplConnection rStdin rStdout)
    waitForProcess ph

repl :: HasCallStack => [String] -> Repl () -> IO ()
repl args action = do
    stackExe' <- stackExe
    ec <- runRepl stackExe' ("repl":args) action
    unless (ec == ExitSuccess) $ pure ()
        -- TODO: Understand why the exit code is 1 despite running GHCi tests
        -- successfully.
        -- else error $ "Exited with exit code: " ++ show ec

stackStderr :: HasCallStack => [String] -> IO (ExitCode, String)
stackStderr args = do
    stackExe' <- stackExe
    logInfo $ "Running: " ++ stackExe' ++ " " ++ unwords (map showProcessArgDebug args)
    (ec, _, err) <- readProcessWithExitCode stackExe' args ""
    hPutStr stderr err
    pure (ec, err)

-- | Run stack with arguments and apply a check to the resulting
-- stderr output if the process succeeded.
stackCheckStderr :: HasCallStack => [String] -> (String -> IO ()) -> IO ()
stackCheckStderr args check = do
    (ec, err) <- stackStderr args
    if ec /= ExitSuccess
        then error $ "Exited with exit code: " ++ displayException ec
        else check err

-- | Same as 'stackCheckStderr', but ensures that the Stack process
-- fails.
stackErrStderr :: HasCallStack => [String] -> (String -> IO ()) -> IO ()
stackErrStderr args check = do
    (ec, err) <- stackStderr args
    if ec == ExitSuccess
        then error "Stack process succeeded, but it shouldn't"
        else check err

runEx :: HasCallStack => FilePath -> String -> IO (ExitCode, String, String)
runEx cmd args = runEx' cmd $ words args

runEx' :: HasCallStack => FilePath -> [String] -> IO (ExitCode, String, String)
runEx' cmd args = do
    logInfo $ "Running: " ++ cmd ++ " " ++ unwords (map showProcessArgDebug args)
    (ec, out, err) <- readProcessWithExitCode cmd args ""
    putStr out
    hPutStr stderr err
    pure (ec, out, err)

-- | Run stack with arguments and apply a check to the resulting
-- stdout output if the process succeeded.
--
-- Take care with newlines; if the output includes a newline character that
-- should not be there, use 'Data.List.Extra.trimEnd' to remove it.
stackCheckStdout :: HasCallStack => [String] -> (String -> IO ()) -> IO ()
stackCheckStdout args check = do
    stackExe' <- stackExe
    (ec, out, _) <- runEx' stackExe' args
    if ec /= ExitSuccess
        then error $ "Exited with exit code: " ++ displayException ec
        else check out

doesNotExist :: HasCallStack => FilePath -> IO ()
doesNotExist fp = do
    logInfo $ "doesNotExist " ++ fp
    exists <- doesFileOrDirExist fp
    case exists of
      (Right msg) -> error msg
      (Left _) -> pure ()

doesExist :: HasCallStack => FilePath -> IO ()
doesExist fp = do
    logInfo $ "doesExist " ++ fp
    exists <- doesFileOrDirExist fp
    case exists of
      (Right _) -> pure ()
      (Left _) -> error "No file or directory exists"

doesFileOrDirExist :: HasCallStack => FilePath -> IO (Either () String)
doesFileOrDirExist fp = do
    isFile <- doesFileExist fp
    if isFile
        then pure (Right ("File exists: " ++ fp))
        else do
            isDir <- doesDirectoryExist fp
            if isDir
                then pure (Right ("Directory exists: " ++ fp))
                else pure (Left ())

copy :: HasCallStack => FilePath -> FilePath -> IO ()
copy src dest = do
    logInfo ("Copy " ++ show src ++ " to " ++ show dest)
    System.Directory.copyFile src dest

fileContentsMatch :: HasCallStack => FilePath -> FilePath -> IO ()
fileContentsMatch f1 f2 = do
    doesExist f1
    doesExist f2
    f1Contents <- readFile f1
    f2Contents <- readFile f2
    unless (f1Contents == f2Contents) $
        error ("contents do not match for " ++ show f1 ++ " " ++ show f2)

logInfo :: String -> IO ()
logInfo = hPutStrLn stderr

-- TODO: use Stack's process running utilities?  (better logging)
-- for now just copy+modifying this one from System.Process.Log

-- | Show a process arg including speechmarks when necessary. Just for
-- debugging purposes, not functionally important.
showProcessArgDebug :: String -> String
showProcessArgDebug x
    | any special x = show x
    | otherwise = x
  where
    special '"' = True
    special ' ' = True
    special _ = False

-- | Extension of executables
exeExt :: String
exeExt = if isWindows then ".exe" else ""

-- | Is the OS Windows?
isWindows :: Bool
isWindows = os == "mingw32"

isLinux :: Bool
isLinux = os == "linux"

-- | Is the OS Alpine Linux?
getIsAlpine :: IO Bool
getIsAlpine = doesFileExist "/etc/alpine-release"

-- | Is the architecture ARM?
isARM :: Bool
isARM = arch == "arm"

-- | Is the architecture Aarch64?
isAarch64 :: Bool
isAarch64 = arch == "aarch64"

-- | Is the OS Mac OS X?
isMacOSX :: Bool
isMacOSX = os == "darwin"

-- | To avoid problems with GHC version mismatch when a new LTS major
-- version is released, pass this argument to @stack@ when running in
-- a global context. The LTS major version here should match that of
-- the main @stack.yaml@.
--
defaultResolverArg :: String
defaultResolverArg = "--resolver=lts-20.13"

-- | Remove a file and ignore any warnings about missing files.
removeFileIgnore :: HasCallStack => FilePath -> IO ()
removeFileIgnore fp = removeFile fp `catch` \e ->
  if isDoesNotExistError e
    then pure ()
    else throwIO e

-- | Remove a directory and ignore any warnings about missing files.
removeDirIgnore :: HasCallStack => FilePath -> IO ()
removeDirIgnore fp = removeDirectoryRecursive fp `catch` \e ->
  if isDoesNotExistError e
    then pure ()
    else throwIO e

-- | Changes to the specified working directory.
withCwd :: HasCallStack => FilePath -> IO () -> IO ()
withCwd dir action = do
  currentDirectory <- getCurrentDirectory
  let enterDir = setCurrentDirectory dir
      exitDir = setCurrentDirectory currentDirectory
  bracket_ enterDir exitDir action

-- | Changes working directory to Stack source directory.
withSourceDirectory :: HasCallStack => IO () -> IO ()
withSourceDirectory action = do
  dir <- stackSrc
  withCwd dir action

-- | Mark a test as superslow, only to be run when explicitly requested.
superslow :: HasCallStack => IO () -> IO ()
superslow inner = do
  mres <- lookupEnv "STACK_TEST_SPEED"
  case mres of
    Just "NORMAL" -> logInfo "Skipping superslow test"
    Just "SUPERSLOW" -> do
      logInfo "Running superslow test, hold on to your butts"
      inner
    Nothing -> do
      logInfo "No STACK_TEST_SPEED specified. Executing superslow test, hold on to your butts"
      inner
    Just x -> error $ "Invalid value for STACK_TEST_SPEED env var: " ++ show x<|MERGE_RESOLUTION|>--- conflicted
+++ resolved
@@ -1,8 +1,5 @@
-<<<<<<< HEAD
-=======
 {-# LANGUAGE ScopedTypeVariables #-}
 
->>>>>>> d963c644
 module StackTest
   ( run'
   , run
@@ -42,10 +39,7 @@
   , isLinux
   , getIsAlpine
   , isARM
-<<<<<<< HEAD
-=======
   , isAarch64
->>>>>>> d963c644
   , isMacOSX
   , defaultResolverArg
   , removeFileIgnore
