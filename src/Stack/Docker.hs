{-# LANGUAGE NoImplicitPrelude #-}
{-# LANGUAGE CPP #-}
{-# LANGUAGE ConstraintKinds #-}
{-# LANGUAGE FlexibleContexts #-}
{-# LANGUAGE MultiWayIf #-}
{-# LANGUAGE NamedFieldPuns #-}
{-# LANGUAGE OverloadedStrings #-}
{-# LANGUAGE RankNTypes #-}
{-# LANGUAGE RecordWildCards #-}
{-# LANGUAGE ScopedTypeVariables #-}

-- | Run commands in Docker containers
module Stack.Docker
  (dockerCmdName
  ,dockerHelpOptName
  ,dockerPullCmdName
  ,entrypoint
  ,preventInContainer
  ,pull
  ,reset
  ,reExecArgName
  ,StackDockerException(..)
  ,getProjectRoot
  ,runContainerAndExit
  ) where

import           Stack.Prelude
import qualified Crypto.Hash as Hash (Digest, MD5, hash)
import           Data.Aeson.Extended (FromJSON(..),(.:),(.:?),(.!=),eitherDecode)
import qualified Data.ByteString.Char8 as BS
import qualified Data.ByteString.Lazy as BL
import qualified Data.ByteString.Lazy.Char8 as LBS
import           Data.Char (isAscii,isDigit)
import           Data.Conduit.List (sinkNull)
import           Data.Conduit.Process.Typed hiding (proc)
import           Data.List (dropWhileEnd,isPrefixOf,isInfixOf)
import           Data.List.Extra (trim)
import qualified Data.Map.Strict as Map
<<<<<<< HEAD
import           Data.Streaming.Process (ProcessExitedUnsuccessfully(..))
=======
import           Data.Ord (Down(..))
>>>>>>> 01768e18
import qualified Data.Text as T
import qualified Data.Text.Encoding as T
import           Data.Time (UTCTime)
import           Data.Version (showVersion)
import           Distribution.Version (mkVersion)
import           Path
import           Path.Extra (toFilePathNoTrailingSep)
import           Path.IO hiding (canonicalizePath)
import qualified Paths_stack as Meta
import           Stack.Config (getInContainer)
import           Stack.Constants
import           Stack.Constants.Config
import           Stack.Setup (ensureDockerStackExe)
import           Stack.Storage (loadDockerImageExeCache,saveDockerImageExeCache)
import           Stack.Types.Version
import           Stack.Types.Config
import           Stack.Types.Docker
import           System.Environment (getEnv,getEnvironment,getProgName,getArgs,getExecutablePath)
import           System.Exit (exitSuccess, exitWith, ExitCode(..))
import qualified System.FilePath as FP
import           System.IO (stderr,stdin)
import           System.IO.Error (isDoesNotExistError)
import           System.IO.Unsafe (unsafePerformIO)
import qualified System.PosixCompat.User as User
import qualified System.PosixCompat.Files as Files
import           System.Terminal (hIsTerminalDeviceOrMinTTY)
import           RIO.Process

#ifndef WINDOWS
import           System.Posix.Signals
import qualified System.Posix.User as PosixUser
#endif

-- | Function to get command and arguments to run in Docker container
getCmdArgs
  :: HasConfig env
  => DockerOpts
  -> Inspect
  -> Bool
  -> RIO env (FilePath,[String],[(String,String)],[Mount])
getCmdArgs docker imageInfo isRemoteDocker = do
    config <- view configL
    deUser <-
        if fromMaybe (not isRemoteDocker) (dockerSetUser docker)
            then liftIO $ do
              duUid <- User.getEffectiveUserID
              duGid <- User.getEffectiveGroupID
              duGroups <- nubOrd <$> User.getGroups
              duUmask <- Files.setFileCreationMask 0o022
              -- Only way to get old umask seems to be to change it, so set it back afterward
              _ <- Files.setFileCreationMask duUmask
              return (Just DockerUser{..})
            else return Nothing
    args <-
        fmap
            (["--" ++ reExecArgName ++ "=" ++ showVersion Meta.version
             ,"--" ++ dockerEntrypointArgName
             ,show DockerEntrypoint{..}] ++)
            (liftIO getArgs)
    case dockerStackExe (configDocker config) of
        Just DockerStackExeHost
          | configPlatform config == dockerContainerPlatform -> do
              exePath <- resolveFile' =<< liftIO getExecutablePath
              cmdArgs args exePath
          | otherwise -> throwIO UnsupportedStackExeHostPlatformException
        Just DockerStackExeImage -> do
            progName <- liftIO getProgName
            return (FP.takeBaseName progName, args, [], [])
        Just (DockerStackExePath path) -> do
            cmdArgs args path
        Just DockerStackExeDownload -> exeDownload args
        Nothing
          | configPlatform config == dockerContainerPlatform -> do
              (exePath,exeTimestamp,misCompatible) <-
                  do exePath <- resolveFile' =<< liftIO getExecutablePath
                     exeTimestamp <- getModificationTime exePath
                     isKnown <-
                         loadDockerImageExeCache
                             (iiId imageInfo)
                             exePath
                             exeTimestamp
                     return (exePath, exeTimestamp, isKnown)
              case misCompatible of
                  Just True -> cmdArgs args exePath
                  Just False -> exeDownload args
                  Nothing -> do
                      e <-
                          try $
                          sinkProcessStderrStdout
                              "docker"
                              [ "run"
                              , "-v"
                              , toFilePath exePath ++ ":" ++ "/tmp/stack"
                              , T.unpack (iiId imageInfo)
                              , "/tmp/stack"
                              , "--version"]
                              sinkNull
                              sinkNull
                      let compatible =
                              case e of
                                  Left (ProcessExitedUnsuccessfully _ _) ->
                                      False
                                  Right _ -> True
                      saveDockerImageExeCache
                          (iiId imageInfo)
                          exePath
                          exeTimestamp
                          compatible
                      if compatible
                          then cmdArgs args exePath
                          else exeDownload args
        Nothing -> exeDownload args
  where
<<<<<<< HEAD
=======
    getCmdArgs docker imageInfo isRemoteDocker = do
        config <- view configL
        deUser <-
            if fromMaybe (not isRemoteDocker) (dockerSetUser docker)
                then liftIO $ do
                  duUid <- User.getEffectiveUserID
                  duGid <- User.getEffectiveGroupID
                  duGroups <- nubOrd <$> User.getGroups
                  duUmask <- Files.setFileCreationMask 0o022
                  -- Only way to get old umask seems to be to change it, so set it back afterward
                  _ <- Files.setFileCreationMask duUmask
                  return (Just DockerUser{..})
                else return Nothing
        args <-
            fmap
                (["--" ++ reExecArgName ++ "=" ++ showVersion Meta.version
                 ,"--" ++ dockerEntrypointArgName
                 ,show DockerEntrypoint{..}] ++)
                (liftIO getArgs)
        case dockerStackExe (configDocker config) of
            Just DockerStackExeHost
              | configPlatform config == dockerContainerPlatform -> do
                  exePath <- liftIO getExecutablePath
                  cmdArgs args exePath
              | otherwise -> throwIO UnsupportedStackExeHostPlatformException
            Just DockerStackExeImage -> do
                progName <- liftIO getProgName
                return (FP.takeBaseName progName, args, [], [])
            Just (DockerStackExePath path) -> do
                exePath <- liftIO $ canonicalizePath (toFilePath path)
                cmdArgs args exePath
            Just DockerStackExeDownload -> exeDownload args
            Nothing
              | configPlatform config == dockerContainerPlatform -> do
                  (exePath,exeTimestamp,misCompatible) <-
                      liftIO $
                      do exePath <- liftIO getExecutablePath
                         exeTimestamp <- resolveFile' exePath >>= getModificationTime
                         isKnown <-
                             liftIO $
                             getDockerImageExe
                                 config
                                 (iiId imageInfo)
                                 exePath
                                 exeTimestamp
                         return (exePath, exeTimestamp, isKnown)
                  case misCompatible of
                      Just True -> cmdArgs args exePath
                      Just False -> exeDownload args
                      Nothing -> do
                          e <-
                              try $
                              sinkProcessStderrStdout
                                  "docker"
                                  [ "run"
                                  , "-v"
                                  , exePath ++ ":" ++ "/tmp/stack"
                                  , iiId imageInfo
                                  , "/tmp/stack"
                                  , "--version"]
                                  sinkNull
                                  sinkNull
                          let compatible =
                                  case e of
                                      Left ExitCodeException{} -> False
                                      Right _ -> True
                          liftIO $
                              setDockerImageExe
                                  config
                                  (iiId imageInfo)
                                  exePath
                                  exeTimestamp
                                  compatible
                          if compatible
                              then cmdArgs args exePath
                              else exeDownload args
            Nothing -> exeDownload args
>>>>>>> 01768e18
    exeDownload args = do
        exePath <- ensureDockerStackExe dockerContainerPlatform
        cmdArgs args exePath
    cmdArgs args exePath = do
        exeBase <- exePath -<.> ""
        let mountPath = hostBinDir FP.</> toFilePath (filename exeBase)
        return (mountPath, args, [], [Mount (toFilePath exePath) mountPath])

-- | Error if running in a container.
preventInContainer :: MonadIO m => m () -> m ()
preventInContainer inner =
  do inContainer <- getInContainer
     if inContainer
        then throwIO OnlyOnHostException
        else inner

-- | Run a command in a new Docker container, then exit the process.
runContainerAndExit :: HasConfig env => RIO env void
runContainerAndExit = do
     config <- view configL
     let docker = configDocker config
     checkDockerVersion docker
     (env,isStdinTerminal,isStderrTerminal,homeDir) <- liftIO $
       (,,,)
       <$> getEnvironment
       <*> hIsTerminalDeviceOrMinTTY stdin
       <*> hIsTerminalDeviceOrMinTTY stderr
       <*> getHomeDir
     isStdoutTerminal <- view terminalL
     let dockerHost = lookup "DOCKER_HOST" env
         dockerCertPath = lookup "DOCKER_CERT_PATH" env
         bamboo = lookup "bamboo_buildKey" env
         jenkins = lookup "JENKINS_HOME" env
         msshAuthSock = lookup "SSH_AUTH_SOCK" env
         muserEnv = lookup "USER" env
         isRemoteDocker = maybe False (isPrefixOf "tcp://") dockerHost
     image <- either throwIO pure (dockerImage docker)
     when (isRemoteDocker &&
           maybe False (isInfixOf "boot2docker") dockerCertPath)
          (logWarn "Warning: Using boot2docker is NOT supported, and not likely to perform well.")
     maybeImageInfo <- inspect image
     imageInfo@Inspect{..} <- case maybeImageInfo of
       Just ii -> return ii
       Nothing
         | dockerAutoPull docker ->
             do pullImage docker image
                mii2 <- inspect image
                case mii2 of
                  Just ii2 -> return ii2
                  Nothing -> throwM (InspectFailedException image)
         | otherwise -> throwM (NotPulledException image)
     projectRoot <- getProjectRoot
     sandboxDir <- projectDockerSandboxDir projectRoot
     let ImageConfig {..} = iiConfig
         imageEnvVars = map (break (== '=')) icEnv
         platformVariant = show $ hashRepoName image
         stackRoot = view stackRootL config
         sandboxHomeDir = sandboxDir </> homeDirName
         isTerm = not (dockerDetach docker) &&
                  isStdinTerminal &&
                  isStdoutTerminal &&
                  isStderrTerminal
         keepStdinOpen = not (dockerDetach docker) &&
                         -- Workaround for https://github.com/docker/docker/issues/12319
                         -- This is fixed in Docker 1.9.1, but will leave the workaround
                         -- in place for now, for users who haven't upgraded yet.
                         (isTerm || (isNothing bamboo && isNothing jenkins))
     let mpath = T.pack <$> lookupImageEnv "PATH" imageEnvVars
     when (isNothing mpath) $ do
       logWarn "The Docker image does not set the PATH env var"
       logWarn "This will likely fail, see https://github.com/commercialhaskell/stack/issues/2742"
     newPathEnv <- either throwM return $ augmentPath
                      [ hostBinDir
                      , toFilePath (sandboxHomeDir </> relDirDotLocal </> relDirBin)]
                      mpath
     (cmnd,args,envVars,extraMount) <- getCmdArgs docker imageInfo isRemoteDocker
     pwd <- getCurrentDir
     liftIO $ mapM_ ensureDir [sandboxHomeDir, stackRoot]
     -- Since $HOME is now mounted in the same place in the container we can
     -- just symlink $HOME/.ssh to the right place for the stack docker user
     let sshDir = homeDir </> sshRelDir
     sshDirExists <- doesDirExist sshDir
     sshSandboxDirExists <-
         liftIO
             (Files.fileExist
                 (toFilePathNoTrailingSep (sandboxHomeDir </> sshRelDir)))
     when (sshDirExists && not sshSandboxDirExists)
         (liftIO
             (Files.createSymbolicLink
                 (toFilePathNoTrailingSep sshDir)
                 (toFilePathNoTrailingSep (sandboxHomeDir </> sshRelDir))))
     containerID <- withWorkingDir (toFilePath projectRoot) $ trim . decodeUtf8 <$> readDockerProcess
       (concat
         [["create"
          ,"--net=host"
          ,"-e",inContainerEnvVar ++ "=1"
          ,"-e",stackRootEnvVar ++ "=" ++ toFilePathNoTrailingSep stackRoot
          ,"-e",platformVariantEnvVar ++ "=dk" ++ platformVariant
          ,"-e","HOME=" ++ toFilePathNoTrailingSep sandboxHomeDir
          ,"-e","PATH=" ++ T.unpack newPathEnv
          ,"-e","PWD=" ++ toFilePathNoTrailingSep pwd
          ,"-v",toFilePathNoTrailingSep homeDir ++ ":" ++ toFilePathNoTrailingSep homeDir
          ,"-v",toFilePathNoTrailingSep stackRoot ++ ":" ++ toFilePathNoTrailingSep stackRoot
          ,"-v",toFilePathNoTrailingSep projectRoot ++ ":" ++ toFilePathNoTrailingSep projectRoot
          ,"-v",toFilePathNoTrailingSep sandboxHomeDir ++ ":" ++ toFilePathNoTrailingSep sandboxHomeDir
          ,"-w",toFilePathNoTrailingSep pwd]
         ,case muserEnv of
            Nothing -> []
            Just userEnv -> ["-e","USER=" ++ userEnv]
         ,case msshAuthSock of
            Nothing -> []
            Just sshAuthSock ->
              ["-e","SSH_AUTH_SOCK=" ++ sshAuthSock
              ,"-v",sshAuthSock ++ ":" ++ sshAuthSock]
           -- Disable the deprecated entrypoint in FP Complete-generated images
         ,["--entrypoint=/usr/bin/env"
             | isJust (lookupImageEnv oldSandboxIdEnvVar imageEnvVars) &&
               (icEntrypoint == ["/usr/local/sbin/docker-entrypoint"] ||
                 icEntrypoint == ["/root/entrypoint.sh"])]
         ,concatMap (\(k,v) -> ["-e", k ++ "=" ++ v]) envVars
         ,concatMap mountArg (extraMount ++ dockerMount docker)
         ,concatMap (\nv -> ["-e", nv]) (dockerEnv docker)
         ,case dockerContainerName docker of
            Just name -> ["--name=" ++ name]
            Nothing -> []
         ,["-t" | isTerm]
         ,["-i" | keepStdinOpen]
         ,dockerRunArgs docker
         ,[image]
         ,[cmnd]
         ,args])
-- MSS 2018-08-30 can the CPP below be removed entirely, and instead exec the
-- `docker` process so that it can handle the signals directly?
#ifndef WINDOWS
     run <- askRunInIO
     oldHandlers <- forM [sigINT,sigABRT,sigHUP,sigPIPE,sigTERM,sigUSR1,sigUSR2] $ \sig -> do
       let sigHandler = run $ do
             readProcessNull "docker" ["kill","--signal=" ++ show sig,containerID]
             when (sig `elem` [sigTERM,sigABRT]) $ do
               -- Give the container 30 seconds to exit gracefully, then send a sigKILL to force it
               threadDelay 30000000
               readProcessNull "docker" ["kill",containerID]
       oldHandler <- liftIO $ installHandler sig (Catch sigHandler) Nothing
       return (sig, oldHandler)
#endif
     let args' = concat [["start"]
                        ,["-a" | not (dockerDetach docker)]
                        ,["-i" | keepStdinOpen]
                        ,[containerID]]
     e <- try (proc "docker" args' $ runProcess_ . setDelegateCtlc False)
         `finally`
         (do unless (dockerPersist docker || dockerDetach docker) $
                 readProcessNull "docker" ["rm","-f",containerID]
                 `catch` (\(_::ExitCodeException) -> return ())
#ifndef WINDOWS
             forM_ oldHandlers $ \(sig,oldHandler) ->
               liftIO $ installHandler sig oldHandler Nothing
#endif
         )
     case e of
<<<<<<< HEAD
       Left (ProcessExitedUnsuccessfully _ ec) -> liftIO (exitWith ec)
       Right () -> liftIO exitSuccess
=======
       Left ExitCodeException{eceExitCode} -> liftIO (exitWith eceExitCode)
       Right () -> do after
                      liftIO exitSuccess
>>>>>>> 01768e18
  where
    -- This is using a hash of the Docker repository (without tag or digest) to ensure
    -- binaries/libraries aren't shared between Docker and host (or incompatible Docker images)
    hashRepoName :: String -> Hash.Digest Hash.MD5
    hashRepoName = Hash.hash . BS.pack . takeWhile (\c -> c /= ':' && c /= '@')
    lookupImageEnv name vars =
      case lookup name vars of
        Just ('=':val) -> Just val
        _ -> Nothing
    mountArg (Mount host container) = ["-v",host ++ ":" ++ container]
    sshRelDir = relDirDotSsh

-- | Inspect Docker image or container.
inspect :: (HasProcessContext env, HasLogFunc env)
        => String -> RIO env (Maybe Inspect)
inspect image =
  do results <- inspects [image]
     case Map.toList results of
       [] -> return Nothing
       [(_,i)] -> return (Just i)
       _ -> throwIO (InvalidInspectOutputException "expect a single result")

-- | Inspect multiple Docker images and/or containers.
inspects :: (HasProcessContext env, HasLogFunc env)
         => [String] -> RIO env (Map Text Inspect)
inspects [] = return Map.empty
inspects images =
  do maybeInspectOut <-
       -- not using 'readDockerProcess' as the error from a missing image
       -- needs to be recovered.
       try (BL.toStrict . fst <$> proc "docker" ("inspect" : images) readProcess_)
     case maybeInspectOut of
       Right inspectOut ->
         -- filtering with 'isAscii' to workaround @docker inspect@ output containing invalid UTF-8
         case eitherDecode (LBS.pack (filter isAscii (decodeUtf8 inspectOut))) of
           Left msg -> throwIO (InvalidInspectOutputException msg)
           Right results -> return (Map.fromList (map (\r -> (iiId r,r)) results))
       Left ece
         |  any (`LBS.isPrefixOf` eceStderr ece) missingImagePrefixes -> return Map.empty
       Left e -> throwIO e
  where missingImagePrefixes = ["Error: No such image", "Error: No such object:"]

-- | Pull latest version of configured Docker image from registry.
pull :: HasConfig env => RIO env ()
pull =
  do config <- view configL
     let docker = configDocker config
     checkDockerVersion docker
     either throwIO (pullImage docker) (dockerImage docker)

-- | Pull Docker image from registry.
pullImage :: (HasProcessContext env, HasLogFunc env)
          => DockerOpts -> String -> RIO env ()
pullImage docker image =
  do logInfo ("Pulling image from registry: '" <> fromString image <> "'")
     when (dockerRegistryLogin docker)
          (do logInfo "You may need to log in."
              proc
                "docker"
                (concat
                   [["login"]
                   ,maybe [] (\n -> ["--username=" ++ n]) (dockerRegistryUsername docker)
                   ,maybe [] (\p -> ["--password=" ++ p]) (dockerRegistryPassword docker)
                   ,[takeWhile (/= '/') image]])
                runProcess_)
     -- We redirect the stdout of the process to stderr so that the output
     -- of @docker pull@ will not interfere with the output of other
     -- commands when using --auto-docker-pull. See issue #2733.
     ec <- proc "docker" ["pull", image] $ \pc0 -> do
       let pc = setStdout (useHandleOpen stderr)
              $ setStderr (useHandleOpen stderr)
              $ setStdin closed
                pc0
       runProcess pc
     case ec of
       ExitSuccess -> return ()
       ExitFailure _ -> throwIO (PullFailedException image)

-- | Check docker version (throws exception if incorrect)
checkDockerVersion
    :: (HasProcessContext env, HasLogFunc env)
    => DockerOpts -> RIO env ()
checkDockerVersion docker =
  do dockerExists <- doesExecutableExist "docker"
     unless dockerExists (throwIO DockerNotInstalledException)
     dockerVersionOut <- readDockerProcess ["--version"]
     case words (decodeUtf8 dockerVersionOut) of
       (_:_:v:_) ->
         case parseVersion (stripVersion v) of
           Just v'
             | v' < minimumDockerVersion ->
               throwIO (DockerTooOldException minimumDockerVersion v')
             | v' `elem` prohibitedDockerVersions ->
               throwIO (DockerVersionProhibitedException prohibitedDockerVersions v')
             | not (v' `withinRange` dockerRequireDockerVersion docker) ->
               throwIO (BadDockerVersionException (dockerRequireDockerVersion docker) v')
             | otherwise ->
               return ()
           _ -> throwIO InvalidVersionOutputException
       _ -> throwIO InvalidVersionOutputException
  where minimumDockerVersion = mkVersion [1, 6, 0]
        prohibitedDockerVersions = []
        stripVersion v = takeWhile (/= '-') (dropWhileEnd (not . isDigit) v)

-- | Remove the project's Docker sandbox.
reset :: HasConfig env => Bool -> RIO env ()
reset keepHome = do
  projectRoot <- getProjectRoot
  dockerSandboxDir <- projectDockerSandboxDir projectRoot
  liftIO (removeDirectoryContents
            dockerSandboxDir
            [homeDirName | keepHome]
            [])

-- | The Docker container "entrypoint": special actions performed when first entering
-- a container, such as switching the UID/GID to the "outside-Docker" user's.
entrypoint :: (HasProcessContext env, HasLogFunc env)
           => Config -> DockerEntrypoint -> RIO env ()
entrypoint config@Config{..} DockerEntrypoint{..} =
  modifyMVar_ entrypointMVar $ \alreadyRan -> do
    -- Only run the entrypoint once
    unless alreadyRan $ do
      envOverride <- view processContextL
      homeDir <- liftIO $ parseAbsDir =<< getEnv "HOME"
      -- Get the UserEntry for the 'stack' user in the image, if it exists
      estackUserEntry0 <- liftIO $ tryJust (guard . isDoesNotExistError) $
        User.getUserEntryForName stackUserName
      -- Switch UID/GID if needed, and update user's home directory
      case deUser of
        Nothing -> return ()
        Just (DockerUser 0 _ _ _) -> return ()
        Just du -> withProcessContext envOverride $ updateOrCreateStackUser estackUserEntry0 homeDir du
      case estackUserEntry0 of
        Left _ -> return ()
        Right ue -> do
          -- If the 'stack' user exists in the image, copy any build plans and package indices from
          -- its original home directory to the host's stack root, to avoid needing to download them
          origStackHomeDir <- liftIO $ parseAbsDir (User.homeDirectory ue)
          let origStackRoot = origStackHomeDir </> relDirDotStackProgName
          buildPlanDirExists <- doesDirExist (buildPlanDir origStackRoot)
          when buildPlanDirExists $ do
            (_, buildPlans) <- listDir (buildPlanDir origStackRoot)
            forM_ buildPlans $ \srcBuildPlan -> do
              let destBuildPlan = buildPlanDir (view stackRootL config) </> filename srcBuildPlan
              exists <- doesFileExist destBuildPlan
              unless exists $ do
                ensureDir (parent destBuildPlan)
                copyFile srcBuildPlan destBuildPlan
    return True
  where
    updateOrCreateStackUser estackUserEntry homeDir DockerUser{..} = do
      case estackUserEntry of
        Left _ -> do
          -- If no 'stack' user in image, create one with correct UID/GID and home directory
          readProcessNull "groupadd"
            ["-o"
            ,"--gid",show duGid
            ,stackUserName]
          readProcessNull "useradd"
            ["-oN"
            ,"--uid",show duUid
            ,"--gid",show duGid
            ,"--home",toFilePathNoTrailingSep homeDir
            ,stackUserName]
        Right _ -> do
          -- If there is already a 'stack' user in the image, adjust its UID/GID and home directory
          readProcessNull "usermod"
            ["-o"
            ,"--uid",show duUid
            ,"--home",toFilePathNoTrailingSep homeDir
            ,stackUserName]
          readProcessNull "groupmod"
            ["-o"
            ,"--gid",show duGid
            ,stackUserName]
      forM_ duGroups $ \gid -> do
        readProcessNull "groupadd"
          ["-o"
          ,"--gid",show gid
          ,"group" ++ show gid]
      -- 'setuid' to the wanted UID and GID
      liftIO $ do
        User.setGroupID duGid
#ifndef WINDOWS
        PosixUser.setGroups duGroups
#endif
        User.setUserID duUid
        _ <- Files.setFileCreationMask duUmask
        return ()
    stackUserName = "stack"::String

-- | MVar used to ensure the Docker entrypoint is performed exactly once
entrypointMVar :: MVar Bool
{-# NOINLINE entrypointMVar #-}
entrypointMVar = unsafePerformIO (newMVar False)

-- | Remove the contents of a directory, without removing the directory itself.
-- This is used instead of 'FS.removeTree' to clear bind-mounted directories, since
-- removing the root of the bind-mount won't work.
removeDirectoryContents :: Path Abs Dir -- ^ Directory to remove contents of
                        -> [Path Rel Dir] -- ^ Top-level directory names to exclude from removal
                        -> [Path Rel File] -- ^ Top-level file names to exclude from removal
                        -> IO ()
removeDirectoryContents path excludeDirs excludeFiles =
  do isRootDir <- doesDirExist path
     when isRootDir
          (do (lsd,lsf) <- listDir path
              forM_ lsd
                    (\d -> unless (dirname d `elem` excludeDirs)
                                  (removeDirRecur d))
              forM_ lsf
                    (\f -> unless (filename f `elem` excludeFiles)
                                  (removeFile f)))

-- | Produce a strict 'S.ByteString' from the stdout of a
-- process. Throws a 'ReadProcessException' exception if the
-- process fails.
--
-- The stderr output is passed straight through, which is desirable for some cases
-- e.g. docker pull, in which docker uses stderr for progress output.
--
-- Use 'readProcess_' directly to customize this.
readDockerProcess
    :: (HasProcessContext env, HasLogFunc env)
    => [String] -> RIO env BS.ByteString
readDockerProcess args = BL.toStrict <$> proc "docker" args readProcessStdout_

-- | Name of home directory within docker sandbox.
homeDirName :: Path Rel Dir
homeDirName = relDirUnderHome

-- | Directory where 'stack' executable is bind-mounted in Docker container
-- This refers to a path in the Linux *container*, and so should remain a
-- 'FilePath' (not 'Path Abs Dir') so that it works when the host runs Windows.
hostBinDir :: FilePath
hostBinDir = "/opt/host/bin"

-- | Convenience function to decode ByteString to String.
decodeUtf8 :: BS.ByteString -> String
decodeUtf8 bs = T.unpack (T.decodeUtf8 bs)

-- | Fail with friendly error if project root not set.
getProjectRoot :: HasConfig env => RIO env (Path Abs Dir)
getProjectRoot = do
  mroot <- view $ configL.to configProjectRoot
  maybe (throwIO CannotDetermineProjectRootException) pure mroot

-- | Environment variable that contained the old sandbox ID.
-- | Use of this variable is deprecated, and only used to detect old images.
oldSandboxIdEnvVar :: String
oldSandboxIdEnvVar = "DOCKER_SANDBOX_ID"

-- | Parsed result of @docker inspect@.
data Inspect = Inspect
  {iiConfig      :: ImageConfig
  ,iiCreated     :: UTCTime
  ,iiId          :: Text
  ,iiVirtualSize :: Maybe Integer}
  deriving (Show)

-- | Parse @docker inspect@ output.
instance FromJSON Inspect where
  parseJSON v =
    do o <- parseJSON v
       Inspect <$> o .: "Config"
               <*> o .: "Created"
               <*> o .: "Id"
               <*> o .:? "VirtualSize"

-- | Parsed @Config@ section of @docker inspect@ output.
data ImageConfig = ImageConfig
  {icEnv :: [String]
  ,icEntrypoint :: [String]}
  deriving (Show)

-- | Parse @Config@ section of @docker inspect@ output.
instance FromJSON ImageConfig where
  parseJSON v =
    do o <- parseJSON v
       ImageConfig
         <$> fmap join (o .:? "Env") .!= []
         <*> fmap join (o .:? "Entrypoint") .!= []<|MERGE_RESOLUTION|>--- conflicted
+++ resolved
@@ -36,11 +36,6 @@
 import           Data.List (dropWhileEnd,isPrefixOf,isInfixOf)
 import           Data.List.Extra (trim)
 import qualified Data.Map.Strict as Map
-<<<<<<< HEAD
-import           Data.Streaming.Process (ProcessExitedUnsuccessfully(..))
-=======
-import           Data.Ord (Down(..))
->>>>>>> 01768e18
 import qualified Data.Text as T
 import qualified Data.Text.Encoding as T
 import           Data.Time (UTCTime)
@@ -141,8 +136,7 @@
                               sinkNull
                       let compatible =
                               case e of
-                                  Left (ProcessExitedUnsuccessfully _ _) ->
-                                      False
+                                  Left ExitCodeException{} -> False
                                   Right _ -> True
                       saveDockerImageExeCache
                           (iiId imageInfo)
@@ -154,86 +148,6 @@
                           else exeDownload args
         Nothing -> exeDownload args
   where
-<<<<<<< HEAD
-=======
-    getCmdArgs docker imageInfo isRemoteDocker = do
-        config <- view configL
-        deUser <-
-            if fromMaybe (not isRemoteDocker) (dockerSetUser docker)
-                then liftIO $ do
-                  duUid <- User.getEffectiveUserID
-                  duGid <- User.getEffectiveGroupID
-                  duGroups <- nubOrd <$> User.getGroups
-                  duUmask <- Files.setFileCreationMask 0o022
-                  -- Only way to get old umask seems to be to change it, so set it back afterward
-                  _ <- Files.setFileCreationMask duUmask
-                  return (Just DockerUser{..})
-                else return Nothing
-        args <-
-            fmap
-                (["--" ++ reExecArgName ++ "=" ++ showVersion Meta.version
-                 ,"--" ++ dockerEntrypointArgName
-                 ,show DockerEntrypoint{..}] ++)
-                (liftIO getArgs)
-        case dockerStackExe (configDocker config) of
-            Just DockerStackExeHost
-              | configPlatform config == dockerContainerPlatform -> do
-                  exePath <- liftIO getExecutablePath
-                  cmdArgs args exePath
-              | otherwise -> throwIO UnsupportedStackExeHostPlatformException
-            Just DockerStackExeImage -> do
-                progName <- liftIO getProgName
-                return (FP.takeBaseName progName, args, [], [])
-            Just (DockerStackExePath path) -> do
-                exePath <- liftIO $ canonicalizePath (toFilePath path)
-                cmdArgs args exePath
-            Just DockerStackExeDownload -> exeDownload args
-            Nothing
-              | configPlatform config == dockerContainerPlatform -> do
-                  (exePath,exeTimestamp,misCompatible) <-
-                      liftIO $
-                      do exePath <- liftIO getExecutablePath
-                         exeTimestamp <- resolveFile' exePath >>= getModificationTime
-                         isKnown <-
-                             liftIO $
-                             getDockerImageExe
-                                 config
-                                 (iiId imageInfo)
-                                 exePath
-                                 exeTimestamp
-                         return (exePath, exeTimestamp, isKnown)
-                  case misCompatible of
-                      Just True -> cmdArgs args exePath
-                      Just False -> exeDownload args
-                      Nothing -> do
-                          e <-
-                              try $
-                              sinkProcessStderrStdout
-                                  "docker"
-                                  [ "run"
-                                  , "-v"
-                                  , exePath ++ ":" ++ "/tmp/stack"
-                                  , iiId imageInfo
-                                  , "/tmp/stack"
-                                  , "--version"]
-                                  sinkNull
-                                  sinkNull
-                          let compatible =
-                                  case e of
-                                      Left ExitCodeException{} -> False
-                                      Right _ -> True
-                          liftIO $
-                              setDockerImageExe
-                                  config
-                                  (iiId imageInfo)
-                                  exePath
-                                  exeTimestamp
-                                  compatible
-                          if compatible
-                              then cmdArgs args exePath
-                              else exeDownload args
-            Nothing -> exeDownload args
->>>>>>> 01768e18
     exeDownload args = do
         exePath <- ensureDockerStackExe dockerContainerPlatform
         cmdArgs args exePath
@@ -394,14 +308,8 @@
 #endif
          )
      case e of
-<<<<<<< HEAD
-       Left (ProcessExitedUnsuccessfully _ ec) -> liftIO (exitWith ec)
+       Left ExitCodeException{eceExitCode} -> liftIO (exitWith eceExitCode)
        Right () -> liftIO exitSuccess
-=======
-       Left ExitCodeException{eceExitCode} -> liftIO (exitWith eceExitCode)
-       Right () -> do after
-                      liftIO exitSuccess
->>>>>>> 01768e18
   where
     -- This is using a hash of the Docker repository (without tag or digest) to ensure
     -- binaries/libraries aren't shared between Docker and host (or incompatible Docker images)
