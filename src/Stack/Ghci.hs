--- conflicted
+++ resolved
@@ -25,16 +25,10 @@
 import qualified Data.Text.Lazy as TL
 import qualified Data.Text.Lazy.Encoding as TLE
 import qualified Distribution.PackageDescription as C
-<<<<<<< HEAD
-import           Path ((</>), parent, parseAbsDir, parseRelFile )
-import           Path.Extra ( forgivingResolveFile', toFilePathNoTrailingSep )
-import           Path.IO ( doesFileExist, ensureDir )
-=======
 import           Path ((</>), parent, parseRelFile )
 import           Path.Extra ( forgivingResolveFile', toFilePathNoTrailingSep )
 import           Path.IO
                    ( XdgDirectory (..), doesFileExist, ensureDir, getXdgDir )
->>>>>>> d963c644
 import           RIO.Process
                    ( HasProcessContext, exec, proc, readProcess_
                    , withWorkingDir
@@ -45,13 +39,8 @@
                    ( getLocalFlags, localDependencies, projectLocalPackages )
 import           Stack.Build.Target ( NeedTargets (..), parseTargets )
 import           Stack.Constants
-<<<<<<< HEAD
-                   ( relDirHaskellStackGhci, relFileCabalMacrosH
-                   , relFileGhciScript
-=======
                    ( relDirGhciScript, relDirStackProgName, relFileCabalMacrosH
                    , relFileGhciScript, stackProgName'
->>>>>>> d963c644
                    )
 import           Stack.Constants.Config ( ghciDirL, objectInterfaceDirL )
 import           Stack.Ghci.Script
@@ -477,13 +466,9 @@
       case eres of
         Right () -> pure ()
         Left err -> do
-<<<<<<< HEAD
-          prettyError $ fromString (displayException err)
-=======
           case fromException err of
             Just (PrettyException prettyErr) -> prettyError $ pretty prettyErr
             Nothing -> prettyError $ fromString (displayException err)
->>>>>>> d963c644
           prettyWarn "Build failed, but trying to launch GHCi anyway"
     _ ->
       pure ()
