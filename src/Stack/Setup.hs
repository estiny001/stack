{-# LANGUAGE NoImplicitPrelude   #-}
{-# LANGUAGE DataKinds           #-}
{-# LANGUAGE LambdaCase          #-}
{-# LANGUAGE MultiWayIf          #-}
{-# LANGUAGE OverloadedStrings   #-}
{-# LANGUAGE TypeFamilies        #-}
{-# LANGUAGE ViewPatterns        #-}

module Stack.Setup
  ( setupEnv
  , ensureCompilerAndMsys
  , ensureDockerStackExe
  , SetupOpts (..)
  , defaultSetupInfoYaml
  , withNewLocalBuildTargets

  -- * Stack binary download
  , StackReleaseInfo
  , getDownloadVersion
  , stackVersion
  , preferredPlatforms
  , downloadStackReleaseInfo
  , downloadStackExe
  ) where

import qualified Codec.Archive.Tar as Tar
import           Conduit
                   ( ConduitT, await, concatMapMC, filterCE, foldMC, yield )
import           Control.Applicative ( empty )
import           Crypto.Hash ( SHA1 (..), SHA256 (..) )
import qualified Data.Aeson.KeyMap as KeyMap
import qualified Data.Attoparsec.Text as P
import qualified Data.ByteString as S
import qualified Data.ByteString.Lazy as LBS
import           Data.Char ( isDigit )
import qualified Data.Conduit.Binary as CB
import           Data.Conduit.Lazy ( lazyConsume )
import qualified Data.Conduit.List as CL
import           Data.Conduit.Process.Typed ( createSource )
import           Data.Conduit.Zlib ( ungzip )
import           Data.List.Split ( splitOn )
import qualified Data.Map as Map
import qualified Data.Set as Set
import qualified Data.Text as T
import qualified Data.Text.Lazy as TL
import qualified Data.Text.Encoding as T
import qualified Data.Text.Lazy.Encoding as TL
import qualified Data.Text.Encoding.Error as T
import qualified Data.Yaml as Yaml
import           Distribution.System ( Arch (..), OS, Platform (..) )
import qualified Distribution.System as Cabal
import           Distribution.Text ( simpleParse )
import           Distribution.Types.PackageName ( mkPackageName )
import           Distribution.Version ( mkVersion )
import           Network.HTTP.Client ( redirectCount )
import           Network.HTTP.StackClient
                   ( CheckHexDigest (..), HashCheck (..), getResponseBody
                   , getResponseStatusCode, httpLbs, httpJSON, mkDownloadRequest
                   , parseRequest, parseUrlThrow, setGitHubHeaders
                   , setHashChecks, setLengthCheck, setRequestMethod
                   , verifiedDownloadWithProgress, withResponse
                   )
import           Network.HTTP.Simple ( getResponseHeader )
import           Pantry.Internal.AesonExtended
                   ( Value (..), WithJSONWarnings (..), logJSONWarnings )
import           Path
                   ( (</>), addExtension, dirname, filename, parent, parseAbsDir
                   , parseAbsFile, parseRelDir, parseRelFile, toFilePath
                   )
import           Path.CheckInstall ( warnInstallSearchPathIssues )
import           Path.Extended ( fileExtension )
import           Path.Extra ( toFilePathNoTrailingSep )
import           Path.IO hiding ( findExecutable, withSystemTempDir )
import           RIO.List
                   ( headMaybe, intercalate, intersperse, isPrefixOf
                   , maximumByMaybe, sort, sortOn, stripPrefix )
import           RIO.Process
                   ( EnvVars, HasProcessContext (..), ProcessContext
                   , augmentPath, augmentPathMap, doesExecutableExist, envVarsL
                   , exeSearchPathL, getStdout, mkProcessContext, modifyEnvVars
                   , proc, readProcess_, readProcessStdout, readProcessStdout_
                   , runProcess, runProcess_, setStdout, waitExitCode
                   , withModifyEnvVars, withProcessWait, withWorkingDir
                   , workingDirL
                   )
import           Stack.Build.Haddock ( shouldHaddockDeps )
import           Stack.Build.Source ( hashSourceMapData, loadSourceMap )
import           Stack.Build.Target ( NeedTargets (..), parseTargets )
import           Stack.Constants
                   ( cabalPackageName, hadrianScriptsPosix
                   , hadrianScriptsWindows, relDirBin, relDirUsr, relFile7zdll
                   , relFile7zexe, relFileConfigure, relFileLibgmpSo10
                   , relFileLibgmpSo3, relFileLibncurseswSo6, relFileLibtinfoSo5
                   , relFileLibtinfoSo6, relFileMainHs, relFileStack
                   , relFileStackDotExe, relFileStackDotTmp
<<<<<<< HEAD
                   , relFileStackDotTmpDotExe, usrLibDirs
=======
                   , relFileStackDotTmpDotExe, stackProgName, usrLibDirs
>>>>>>> d963c644
                   )
import           Stack.Constants.Config ( distRelativeDir )
import           Stack.GhcPkg
                   ( createDatabase, getGlobalDB, ghcPkgPathEnvVar
                   , mkGhcPackagePath )
import           Stack.Prelude
import           Stack.Setup.Installed
                   ( Tool (..), extraDirs, filterTools, getCompilerVersion
                   , installDir, listInstalled, markInstalled, tempInstallDir
                   , toolString, unmarkInstalled
                   )
import           Stack.SourceMap
                   ( actualFromGhc, globalsFromDump, pruneGlobals )
import           Stack.Storage.User ( loadCompilerPaths, saveCompilerPaths )
import           Stack.Types.Build.Exception ( BuildException (..) )
import           Stack.Types.BuildConfig
                   ( BuildConfig (..), HasBuildConfig (..), projectRootL
                   , wantedCompilerVersionL
                   )
import           Stack.Types.BuildOpts ( BuildOptsCLI (..) )
import           Stack.Types.Compiler
                   ( ActualCompiler (..), CompilerException (..)
                   , CompilerRepository (..), WhichCompiler (..)
                   , compilerVersionText, getGhcVersion, isWantedCompiler
                   , wantedToActual, whichCompiler, whichCompilerL
                   )
import           Stack.Types.CompilerBuild
                   ( CompilerBuild (..), compilerBuildName, compilerBuildSuffix
                   )
import           Stack.Types.CompilerPaths
                   ( CompilerPaths (..), GhcPkgExe (..), HasCompiler (..) )
import           Stack.Types.Config
                   ( Config (..), HasConfig (..), envOverrideSettingsL
                   , ghcInstallHook
                   )
<<<<<<< HEAD
import           Stack.Types.Docker ( dockerStackExeArgName )
=======
>>>>>>> d963c644
import           Stack.Types.DownloadInfo ( DownloadInfo (..) )
import           Stack.Types.DumpPackage ( DumpPackage (..) )
import           Stack.Types.EnvConfig
                   ( EnvConfig (..), HasEnvConfig (..), extraBinDirs
                   , packageDatabaseDeps, packageDatabaseExtra
                   , packageDatabaseLocal
                   )
import           Stack.Types.EnvSettings ( EnvSettings (..), minimalEnvSettings )
import           Stack.Types.ExtraDirs ( ExtraDirs (..) )
import           Stack.Types.GHCDownloadInfo ( GHCDownloadInfo (..) )
import           Stack.Types.GHCVariant
                   ( GHCVariant (..), HasGHCVariant (..), ghcVariantName
                   , ghcVariantSuffix
                   )
import           Stack.Types.Platform
                   ( HasPlatform (..), PlatformVariant (..)
                   , platformOnlyRelDir )
import           Stack.Types.Runner ( HasRunner (..) )
import           Stack.Types.SetupInfo ( SetupInfo (..) )
import           Stack.Types.SourceMap ( SMActual (..), SourceMap (..) )
import           Stack.Types.Version
                   ( VersionCheck, stackMinorVersion, stackVersion )
import           Stack.Types.VersionedDownloadInfo
                   ( VersionedDownloadInfo (..) )
import qualified System.Directory as D
import           System.Environment ( getExecutablePath, lookupEnv )
import           System.IO.Error ( isPermissionError )
import           System.FilePath ( searchPathSeparator )
import qualified System.FilePath as FP
import           System.Permissions ( osIsWindows, setFileExecutable )
import           System.Uname ( getRelease )

-- | Type representing exceptions thrown by functions exported by the
-- "Stack.Setup" module
data SetupException
<<<<<<< HEAD
  = UnsupportedSetupCombo OS Arch
  | MissingDependencies [String]
  | UnknownCompilerVersion (Set.Set Text) WantedCompiler (Set.Set ActualCompiler)
  | UnknownOSKey Text
  | GHCSanityCheckCompileFailed SomeException (Path Abs File)
  | WantedMustBeGHC
  | RequireCustomGHCVariant
  | ProblemWhileDecompressing (Path Abs File)
  | SetupInfoMissingSevenz
  | DockerStackExeNotFound Version Text
  | UnsupportedSetupConfiguration
  | MSYS2NotFound Text
  | UnwantedCompilerVersion
  | UnwantedArchitecture
  | GHCInfoNotValidUTF8 UnicodeException
  | GHCInfoNotListOfPairs
  | GHCInfoMissingGlobalPackageDB
  | GHCInfoMissingTargetPlatform
  | GHCInfoTargetPlatformInvalid String
  | CabalNotFound (Path Abs File)
  | HadrianScriptNotFound
  | URLInvalid String
  | UnknownArchiveExtension String
  | Unsupported7z
  | TarballInvalid String
  | TarballFileInvalid String (Path Abs File)
  | UnknownArchiveStructure (Path Abs File)
  | StackReleaseInfoNotFound String
  | StackBinaryArchiveNotFound [String]
  | WorkingDirectoryInvalidBug
  | HadrianBindistNotFound
  | DownloadAndInstallCompilerError
  | StackBinaryArchiveZipUnsupportedBug
  | StackBinaryArchiveUnsupported Text
  | StackBinaryNotInArchive String Text
  | FileTypeInArchiveInvalid Tar.Entry Text
  | BinaryUpgradeOnOSUnsupported Cabal.OS
  | BinaryUpgradeOnArchUnsupported Cabal.Arch
  | ExistingMSYS2NotDeleted (Path Abs Dir) IOException
  deriving (Show, Typeable)

instance Exception SetupException where
  displayException (UnsupportedSetupCombo os arch) = concat
    [ "Error: [S-1852]\n"
    , "I don't know how to install GHC for "
    , show (os, arch)
    , ", please install manually"
    ]
  displayException (MissingDependencies tools) = concat
    [ "Error: [S-2126]\n"
    , "The following executables are missing and must be installed: "
    , intercalate ", " tools
    ]
  displayException (UnknownCompilerVersion oskeys wanted known) = concat
    [ "Error: [S-9443]\n"
    , "No setup information found for "
    , T.unpack $ utf8BuilderToText $ display wanted
    , " on your platform.\nThis probably means a GHC bindist has not yet been \
      \added for OS key '"
    , T.unpack (T.intercalate "', '" (sort $ Set.toList oskeys))
    , "'.\nSupported versions: "
    , T.unpack (T.intercalate ", " (map compilerVersionText (sort $ Set.toList known)))
    ]
  displayException (UnknownOSKey oskey) = concat
    [ "Error: [S-6810]\n"
    , "Unable to find installation URLs for OS key: "
    , T.unpack oskey
    ]
  displayException (GHCSanityCheckCompileFailed e ghc) = concat
    [ "Error: [S-5159]\n"
    , "The GHC located at "
    , toFilePath ghc
    , " failed to compile a sanity check. Please see:\n\n"
    , "    http://docs.haskellstack.org/en/stable/install_and_upgrade/\n\n"
    , "for more information. Exception was:\n"
    , displayException e
    ]
  displayException WantedMustBeGHC =
    "Error: [S-9030]\n"
    ++ "The wanted compiler must be GHC."
  displayException RequireCustomGHCVariant =
    "Error: [S-8948]\n"
    ++ "A custom '--ghc-variant' must be specified to use '--ghc-bindist'."
  displayException (ProblemWhileDecompressing archive) = concat
    [ "Error: [S-2905]\n"
    , "Problem while decompressing "
    , toFilePath archive
    ]
  displayException SetupInfoMissingSevenz =
    "Error: [S-9561]\n"
    ++ "SetupInfo missing Sevenz EXE/DLL."
  displayException (DockerStackExeNotFound stackVersion' osKey) = concat
    [ "Error: [S-1457]\n"
    , stackProgName
    , "-"
    , versionString stackVersion'
    , " executable not found for "
    , T.unpack osKey
    , "\nUse the '"
    , T.unpack dockerStackExeArgName
    , "' option to specify a location."]
  displayException UnsupportedSetupConfiguration =
    "Error: [S-7748]\n"
    ++ "Stack does not know how to install GHC on your system \
       \configuration, please install manually."
  displayException (MSYS2NotFound osKey) = concat
    [ "Error: [S-5308]\n"
    , "MSYS2 not found for "
    , T.unpack osKey
    ]
  displayException UnwantedCompilerVersion =
    "Error: [S-5127]\n"
    ++ "Not the compiler version we want."
  displayException UnwantedArchitecture =
    "Error: [S-1540]\n"
    ++ "Not the architecture we want."
  displayException (GHCInfoNotValidUTF8 e) = concat
    [ "Error: [S-8668]\n"
    , "GHC info is not valid UTF-8: "
    , displayException e
    ]
  displayException GHCInfoNotListOfPairs =
    "Error: [S-4878]\n"
    ++ "GHC info does not parse as a list of pairs."
  displayException GHCInfoMissingGlobalPackageDB =
    "Error: [S-2965]\n"
    ++ "Key 'Global Package DB' not found in GHC info."
  displayException GHCInfoMissingTargetPlatform =
    "Error: [S-5219]\n"
    ++ "Key 'Target platform' not found in GHC info."
  displayException (GHCInfoTargetPlatformInvalid targetPlatform) = concat
    [ "Error: [S-8299]\n"
    , "Invalid target platform in GHC info: "
    , targetPlatform
    ]
  displayException (CabalNotFound compiler) = concat
    [ "Error: [S-2574]\n"
    , "Cabal library not found in global package database for "
    , toFilePath compiler
    ]
  displayException HadrianScriptNotFound =
    "Error: [S-1128]\n"
    ++ "No Hadrian build script found."
  displayException (URLInvalid url) = concat
    [ "Error: [S-1906]\n"
    , "`url` must be either an HTTP URL or a file path: "
    , url
    ]
  displayException (UnknownArchiveExtension url) = concat
    [ "Error: [S-1648]\n"
    , "Unknown extension for url: "
    , url
    ]
  displayException Unsupported7z =
    "Error: [S-4509]\n"
    ++ "Don't know how to deal with .7z files on non-Windows."
  displayException (TarballInvalid name) = concat
    [ "Error: [S-3158]\n"
    , name
    , " must be a tarball file."
    ]
  displayException (TarballFileInvalid name archiveFile) = concat
    [ "Error: [S-5252]\n"
    , "Invalid "
    , name
    , " filename: "
    , show archiveFile
    ]
  displayException (UnknownArchiveStructure archiveFile) = concat
    [ "Error: [S-1827]\n"
    , "Expected a single directory within unpacked "
    , toFilePath archiveFile
    ]
  displayException (StackReleaseInfoNotFound url) = concat
    [ "Error: [S-9476]\n"
    , "Could not get release information for Stack from: "
    , url
    ]
  displayException (StackBinaryArchiveNotFound platforms) = concat
    [ "Error: [S-4461]\n"
    , "Unable to find binary Stack archive for platforms: "
    , unwords platforms
    ]
  displayException WorkingDirectoryInvalidBug = bugReport "[S-2076]"
    "Invalid working directory."
  displayException HadrianBindistNotFound =
    "Error: [S-6617]\n"
    ++ "Can't find Hadrian-generated binary distribution."
  displayException DownloadAndInstallCompilerError =
    "Error: [S-7227]\n"
    ++ "'downloadAndInstallCompiler' should not be reached with ghc-git."
  displayException StackBinaryArchiveZipUnsupportedBug = bugReport "[S-3967]"
    "FIXME: Handle zip files."
  displayException (StackBinaryArchiveUnsupported archiveURL) = concat
    [ "Error: [S-6636]\n"
    , "Unknown archive format for Stack archive: "
    , T.unpack archiveURL
    ]
  displayException (StackBinaryNotInArchive exeName url) = concat
    [ "Error: [S-7871]\n"
    , "Stack executable "
    , exeName
    , " not found in archive from "
    , T.unpack url
    ]
  displayException (FileTypeInArchiveInvalid e url) = concat
    [ "Error: [S-5046]\n"
    , "Invalid file type for tar entry named "
    , Tar.entryPath e
    , " downloaded from "
    , T.unpack url
    ]
  displayException (BinaryUpgradeOnOSUnsupported os) = concat
    [ "Error: [S-4132]\n"
    , "Binary upgrade not yet supported on OS: "
    , show os
    ]
  displayException (BinaryUpgradeOnArchUnsupported arch) = concat
    [ "Error: [S-3249]\n"
    , "Binary upgrade not yet supported on arch: "
    , show arch
    ]
  displayException (ExistingMSYS2NotDeleted destDir e) = concat
    [ "Error: [S-4230]\n"
    , "Could not delete existing MSYS2 directory: "
    , toFilePath destDir
    , "\n"
    , displayException e
    ]
=======
  = WorkingDirectoryInvalidBug
  | StackBinaryArchiveZipUnsupportedBug
  deriving (Show, Typeable)

instance Exception SetupException where
  displayException WorkingDirectoryInvalidBug = bugReport "[S-2076]"
    "Invalid working directory."
  displayException StackBinaryArchiveZipUnsupportedBug = bugReport "[S-3967]"
    "FIXME: Handle zip files."
>>>>>>> d963c644

-- | Type representing \'pretty\' exceptions thrown by functions exported by the
-- "Stack.Setup" module
data SetupPrettyException
  = GHCInstallFailed
      !SomeException
      !String
      !String
      ![String]
      !(Path Abs Dir)
      !(Path Abs Dir)
      !(Path Abs Dir)
  | InvalidGhcAt !(Path Abs File) !SomeException
  | ExecutableNotFound ![Path Abs File]
  | SandboxedCompilerNotFound ![String] ![Path Abs Dir]
<<<<<<< HEAD
=======
  | UnsupportedSetupCombo !OS !Arch
  | MissingDependencies ![String]
  | UnknownCompilerVersion
      !(Set.Set Text)
      !WantedCompiler
      !(Set.Set ActualCompiler)
  | UnknownOSKey !Text
  | GHCSanityCheckCompileFailed !SomeException !(Path Abs File)
  | RequireCustomGHCVariant
  | ProblemWhileDecompressing !(Path Abs File)
  | SetupInfoMissingSevenz
  | UnsupportedSetupConfiguration
  | MSYS2NotFound !Text
  | UnwantedCompilerVersion
  | UnwantedArchitecture
  | GHCInfoNotValidUTF8 !UnicodeException
  | GHCInfoNotListOfPairs
  | GHCInfoMissingGlobalPackageDB
  | GHCInfoMissingTargetPlatform
  | GHCInfoTargetPlatformInvalid !String
  | CabalNotFound !(Path Abs File)
  | HadrianScriptNotFound
  | URLInvalid !String
  | UnknownArchiveExtension !String
  | Unsupported7z
  | TarballInvalid !String
  | TarballFileInvalid !String !(Path Abs File)
  | UnknownArchiveStructure !(Path Abs File)
  | StackReleaseInfoNotFound !String
  | StackBinaryArchiveNotFound ![String]
  | HadrianBindistNotFound
  | DownloadAndInstallCompilerError
  | StackBinaryArchiveUnsupported !Text
  | StackBinaryNotInArchive !String !Text
  | FileTypeInArchiveInvalid !Tar.Entry !Text
  | BinaryUpgradeOnOSUnsupported !Cabal.OS
  | BinaryUpgradeOnArchUnsupported !Cabal.Arch
  | ExistingMSYS2NotDeleted !(Path Abs Dir) !IOException
>>>>>>> d963c644
  deriving (Show, Typeable)

instance Pretty SetupPrettyException where
  pretty (GHCInstallFailed ex step cmd args wd tempDir destDir) =
    "[S-7441]"
    <> line
    <> string (displayException ex)
    <> line
    <> hang 2 (  fillSep
                   [ flow "Error encountered while"
                   , fromString step
                   , flow "GHC with"
                   ]
              <> line
              <> style Shell (fromString (unwords (cmd : args)))
              <> line
              -- TODO: Figure out how to insert \ in the appropriate spots
              -- hang 2 (shellColor (fillSep (fromString cmd : map fromString args))) <> line <>
              <> fillSep
                   [ flow "run in"
                   , pretty wd
                   ]
              )
    <> blankLine
    <> flow "The following directories may now contain files, but won't be \
            \used by Stack:"
    <> line
    <> bulletedList [pretty tempDir, pretty destDir]
    <> blankLine
    <> fillSep
         [ flow "For more information consider rerunning with"
         , style Shell "--verbose"
         , "flag."
         ]
    <> line
  pretty (InvalidGhcAt compiler e) =
    "[S-2476]"
    <> line
    <> fillSep
         [ flow "Stack considers the compiler at"
         , pretty compiler
         , flow "to be invalid."
         ]
    <> blankLine
    <> flow "While assessing that compiler, Stack encountered the error:"
    <> blankLine
    <> ppException e
  pretty (ExecutableNotFound toTry) =
    "[S-4764]"
    <> line
    <> flow "Stack could not find any of the following executables:"
    <> line
    <> bulletedList (map pretty toTry)
  pretty (SandboxedCompilerNotFound names fps) =
    "[S-9953]"
    <> line
    <> fillSep
         ( ( flow "Stack could not find the sandboxed compiler. It looked for \
                   \one named one of:"
            : mkNarrativeList Nothing False
                ( map fromString names :: [StyleDoc] )
            )
         <> ( flow "However, it could not find any on one of the paths:"
            : mkNarrativeList Nothing False fps
            )
         )
    <> blankLine
    <> fillSep
         [ flow "Perhaps a previously-installed compiler was not completely \
                \uninstalled. For further information about uninstalling \
                \tools, see the output of"
         , style Shell (flow "stack uninstall") <> "."
         ]
<<<<<<< HEAD
=======
  pretty (UnsupportedSetupCombo os arch) =
    "[S-1852]"
    <> line
    <> fillSep
         [ flow "Stack does not know how to install GHC for the combination of \
                \operating system"
         , fromString $ show os
         , "and architecture"
         , fromString $ show arch <> "."
         , flow "Please install manually."
         ]
  pretty (MissingDependencies tools) =
    "[S-2126]"
    <> line
    <> fillSep
         ( flow "The following executables are missing and must be installed:"
         : mkNarrativeList Nothing False (map fromString tools :: [StyleDoc])
         )
  pretty (UnknownCompilerVersion oskeys wanted known) =
    "[S-9443]"
    <> line
    <> fillSep
         (  ( flow "No setup information found for"
            : style Current wanted'
            : flow "on your platform. This probably means a GHC binary \
                   \distribution has not yet been added for OS key"
            : mkNarrativeList (Just Shell) False
                (map (fromString . T.unpack) (sort $ Set.toList oskeys) :: [StyleDoc])
            )
         <> ( flow "Supported versions:"
            : mkNarrativeList Nothing False
                ( map
                    (fromString . T.unpack . compilerVersionText)
                    (sort $ Set.toList known)
                    :: [StyleDoc]
                )
            )
         )
   where
    wanted' = fromString . T.unpack . utf8BuilderToText $ display wanted
  pretty (UnknownOSKey oskey) =
    "[S-6810]"
    <> line
    <> fillSep
         [ flow "Unable to find installation URLs for OS key:"
         , fromString $ T.unpack oskey <> "."
         ]
  pretty (GHCSanityCheckCompileFailed e ghc) =
    "[S-5159]"
    <> line
    <> fillSep
         [ flow "The GHC located at"
         , pretty ghc
         , flow "failed to compile a sanity check. Please see:"
         , style Url "http://docs.haskellstack.org/en/stable/install_and_upgrade/"
         , flow "for more information. Stack encountered the following \
                \error:"
         ]
    <> blankLine
    <> string (displayException e)
  pretty RequireCustomGHCVariant =
    "[S-8948]"
    <> line
    <> fillSep
         [ flow "A custom"
         , style Shell "--ghc-variant"
         , flow "must be specified to use"
         , style Shell "--ghc-bindist" <> "."
         ]
  pretty (ProblemWhileDecompressing archive) =
    "[S-2905]"
    <> line
    <> fillSep
         [ flow "Problem while decompressing"
         , pretty archive <> "."
         ]
  pretty SetupInfoMissingSevenz =
    "[S-9561]"
    <> line
    <> flow "SetupInfo missing Sevenz EXE/DLL."
  pretty UnsupportedSetupConfiguration =
    "[S-7748]"
    <> line
    <> flow "Stack does not know how to install GHC on your system \
            \configuration. Please install manually."
  pretty (MSYS2NotFound osKey) =
    "[S-5308]"
    <> line
    <> fillSep
         [ flow "MSYS2 not found for"
         , fromString $ T.unpack osKey <> "."
         ]
  pretty UnwantedCompilerVersion =
    "[S-5127]"
    <> line
    <> flow "Not the compiler version we want."
  pretty UnwantedArchitecture =
    "[S-1540]"
    <> line
    <> flow "Not the architecture we want."
  pretty (GHCInfoNotValidUTF8 e) =
    "[S-8668]"
    <> line
    <> flow "GHC info is not valid UTF-8. Stack encountered the following \
            \error:"
    <> blankLine
    <> string (displayException e)
  pretty GHCInfoNotListOfPairs =
    "[S-4878]"
    <> line
    <> flow "GHC info does not parse as a list of pairs."
  pretty GHCInfoMissingGlobalPackageDB =
    "[S-2965]"
    <> line
    <> flow "Key 'Global Package DB' not found in GHC info."
  pretty GHCInfoMissingTargetPlatform =
    "[S-5219]"
    <> line
    <> flow "Key 'Target platform' not found in GHC info."
  pretty (GHCInfoTargetPlatformInvalid targetPlatform) =
    "[S-8299]"
    <> line
    <> fillSep
         [ flow "Invalid target platform in GHC info:"
         , fromString targetPlatform <> "."
         ]
  pretty (CabalNotFound compiler) =
    "[S-2574]"
    <> line
    <> fillSep
         [ flow "Cabal library not found in global package database for"
         , pretty compiler <> "."
         ]
  pretty HadrianScriptNotFound =
    "[S-1128]"
    <> line
    <> flow "No Hadrian build script found."
  pretty (URLInvalid url) =
    "[S-1906]"
    <> line
    <> fillSep
         [ flow "`url` must be either an HTTP URL or a file path:"
         , fromString url <> "."
         ]
  pretty (UnknownArchiveExtension url) =
    "[S-1648]"
    <> line
    <> fillSep
         [ flow "Unknown extension for url:"
         , style Url (fromString url) <> "."
         ]
  pretty Unsupported7z =
    "[S-4509]"
    <> line
    <> fillSep
         [ flow "Stack does not know how to deal with"
         , style File ".7z"
         , flow "files on non-Windows operating systems."
         ]
  pretty (TarballInvalid name) =
    "[S-3158]"
    <> line
    <> fillSep
         [ style File (fromString name)
         , flow "must be a tarball file."
         ]
  pretty (TarballFileInvalid name archiveFile) =
    "[S-5252]"
    <> line
    <> fillSep
         [ "Invalid"
         , style File (fromString name)
         , "filename:"
         , pretty archiveFile <> "."
         ]
  pretty (UnknownArchiveStructure archiveFile) =
    "[S-1827]"
    <> line
    <> fillSep
         [ flow "Expected a single directory within unpacked"
         , pretty archiveFile <> "."
         ]
  pretty (StackReleaseInfoNotFound url) =
    "[S-9476]"
    <> line
    <> fillSep
         [ flow "Could not get release information for Stack from:"
         , style Url (fromString url) <> "."
         ]
  pretty (StackBinaryArchiveNotFound platforms) =
    "[S-4461]"
    <> line
    <> fillSep
         ( flow "Unable to find binary Stack archive for platforms:"
         : mkNarrativeList Nothing False
             (map fromString platforms :: [StyleDoc])
         )
  pretty HadrianBindistNotFound =
    "[S-6617]"
    <> line
    <> flow "Can't find Hadrian-generated binary distribution."
  pretty DownloadAndInstallCompilerError =
    "[S-7227]"
    <> line
    <> flow "'downloadAndInstallCompiler' should not be reached with ghc-git."
  pretty (StackBinaryArchiveUnsupported archiveURL) =
    "[S-6636]"
    <> line
    <> fillSep
         [ flow "Unknown archive format for Stack archive:"
         , style Url (fromString $ T.unpack archiveURL) <> "."
         ]
  pretty (StackBinaryNotInArchive exeName url) =
    "[S-7871]"
    <> line
    <> fillSep
         [ flow "Stack executable"
         , style File (fromString exeName)
         , flow "not found in archive from"
         , style Url (fromString $ T.unpack url) <> "."
         ]
  pretty (FileTypeInArchiveInvalid e url) =
    "[S-5046]"
    <> line
    <> fillSep
         [ flow "Invalid file type for tar entry named"
         , fromString (Tar.entryPath e)
         , flow "downloaded from"
         , style Url (fromString $ T.unpack url) <> "."
         ]
  pretty (BinaryUpgradeOnOSUnsupported os) =
    "[S-4132]"
    <> line
    <> fillSep
         [ flow "Binary upgrade not yet supported on OS:"
         , fromString (show os) <> "."
         ]
  pretty (BinaryUpgradeOnArchUnsupported arch) =
    "[S-3249]"
    <> line
    <> fillSep
         [ flow "Binary upgrade not yet supported on architecture:"
         , fromString (show arch) <> "."
         ]
  pretty (ExistingMSYS2NotDeleted destDir e) =
    "[S-4230]"
    <> line
    <> fillSep
         [ flow "Could not delete existing MSYS2 directory:"
         , pretty destDir <> "."
         , flow "Stack encountered the following error:"
         ]
    <> blankLine
    <> string (displayException e)
>>>>>>> d963c644

instance Exception SetupPrettyException

-- | Type representing exceptions thrown by 'performPathChecking'
data PerformPathCheckingException
  = ProcessExited ExitCode String [String]
  deriving (Show, Typeable)

instance Exception PerformPathCheckingException where
  displayException (ProcessExited ec cmd args) = concat
    [ "Error: [S-1991]\n"
    , "Process exited with "
    , displayException ec
    , ": "
    , unwords (cmd:args)
    ]

-- | Default location of the stack-setup.yaml file
defaultSetupInfoYaml :: String
defaultSetupInfoYaml =
  "https://raw.githubusercontent.com/commercialhaskell/stackage-content/master/stack/stack-setup-2.yaml"

data SetupOpts = SetupOpts
  { soptsInstallIfMissing :: !Bool
  , soptsUseSystem :: !Bool
    -- ^ Should we use a system compiler installation, if available?
  , soptsWantedCompiler :: !WantedCompiler
  , soptsCompilerCheck :: !VersionCheck
  , soptsStackYaml :: !(Maybe (Path Abs File))
    -- ^ If we got the desired GHC version from that file
  , soptsForceReinstall :: !Bool
  , soptsSanityCheck :: !Bool
    -- ^ Run a sanity check on the selected GHC
  , soptsSkipGhcCheck :: !Bool
    -- ^ Don't check for a compatible GHC version/architecture
  , soptsSkipMsys :: !Bool
    -- ^ Do not use a custom msys installation on Windows
  , soptsResolveMissingGHC :: !(Maybe Text)
    -- ^ Message shown to user for how to resolve the missing GHC
  , soptsGHCBindistURL :: !(Maybe String)
    -- ^ Alternate GHC binary distribution (requires custom GHCVariant)
  }
  deriving Show

-- | Modify the environment variables (like PATH) appropriately, possibly doing
-- installation too
setupEnv ::
     NeedTargets
  -> BuildOptsCLI
  -> Maybe Text -- ^ Message to give user when necessary GHC is not available
  -> RIO BuildConfig EnvConfig
setupEnv needTargets boptsCLI mResolveMissingGHC = do
  config <- view configL
  bc <- view buildConfigL
  let stackYaml = bcStackYaml bc
  platform <- view platformL
  wcVersion <- view wantedCompilerVersionL
  wanted <- view wantedCompilerVersionL
  actual <- either throwIO pure $ wantedToActual wanted
  let wc = actual^.whichCompilerL
  let sopts = SetupOpts
        { soptsInstallIfMissing = configInstallGHC config
        , soptsUseSystem = configSystemGHC config
        , soptsWantedCompiler = wcVersion
        , soptsCompilerCheck = configCompilerCheck config
        , soptsStackYaml = Just stackYaml
        , soptsForceReinstall = False
        , soptsSanityCheck = False
        , soptsSkipGhcCheck = configSkipGHCCheck config
        , soptsSkipMsys = configSkipMsys config
        , soptsResolveMissingGHC = mResolveMissingGHC
        , soptsGHCBindistURL = Nothing
        }

  (compilerPaths, ghcBin) <- ensureCompilerAndMsys sopts
  let compilerVer = cpCompilerVersion compilerPaths

  -- Modify the initial environment to include the GHC path, if a local GHC
  -- is being used
  menv0 <- view processContextL
  env <- either throwM (pure . removeHaskellEnvVars)
           $ augmentPathMap
               (map toFilePath $ edBins ghcBin)
               (view envVarsL menv0)
  menv <- mkProcessContext env

  logDebug "Resolving package entries"

  (sourceMap, sourceMapHash) <- runWithGHC menv compilerPaths $ do
    smActual <- actualFromGhc (bcSMWanted bc) compilerVer
    let actualPkgs = Map.keysSet (smaDeps smActual) <>
                     Map.keysSet (smaProject smActual)
        prunedActual = smActual
          { smaGlobal = pruneGlobals (smaGlobal smActual) actualPkgs }
        haddockDeps = shouldHaddockDeps (configBuild config)
    targets <- parseTargets needTargets haddockDeps boptsCLI prunedActual
    sourceMap <- loadSourceMap targets boptsCLI smActual
    sourceMapHash <- hashSourceMapData boptsCLI sourceMap
    pure (sourceMap, sourceMapHash)

  let envConfig0 = EnvConfig
        { envConfigBuildConfig = bc
        , envConfigBuildOptsCLI = boptsCLI
        , envConfigSourceMap = sourceMap
        , envConfigSourceMapHash = sourceMapHash
        , envConfigCompilerPaths = compilerPaths
        }

  -- extra installation bin directories
  mkDirs <- runRIO envConfig0 extraBinDirs
  let mpath = Map.lookup "PATH" env
  depsPath <-
    either throwM pure $ augmentPath (toFilePath <$> mkDirs False) mpath
  localsPath <-
    either throwM pure $ augmentPath (toFilePath <$> mkDirs True) mpath

  deps <- runRIO envConfig0 packageDatabaseDeps
  runWithGHC menv compilerPaths $ createDatabase (cpPkg compilerPaths) deps
  localdb <- runRIO envConfig0 packageDatabaseLocal
  runWithGHC menv compilerPaths $ createDatabase (cpPkg compilerPaths) localdb
  extras <- runReaderT packageDatabaseExtra envConfig0
  let mkGPP locals =
        mkGhcPackagePath locals localdb deps extras $ cpGlobalDB compilerPaths

  distDir <- runReaderT distRelativeDir envConfig0 >>= canonicalizePath

  executablePath <- liftIO getExecutablePath

  utf8EnvVars <- withProcessContext menv $ getUtf8EnvVars compilerVer

  mGhcRtsEnvVar <- liftIO $ lookupEnv "GHCRTS"

  envRef <- liftIO $ newIORef Map.empty
  let getProcessContext' es = do
        m <- readIORef envRef
        case Map.lookup es m of
          Just eo -> pure eo
          Nothing -> do
            eo <- mkProcessContext
              $ Map.insert
                  "PATH"
                  (if esIncludeLocals es then localsPath else depsPath)
              $ (if esIncludeGhcPackagePath es
                   then
                     Map.insert
                       (ghcPkgPathEnvVar wc)
                       (mkGPP (esIncludeLocals es))
                   else id)

              $ (if esStackExe es
                   then Map.insert "STACK_EXE" (T.pack executablePath)
                   else id)

              $ (if esLocaleUtf8 es
                   then Map.union utf8EnvVars
                   else id)

              $ case (soptsSkipMsys sopts, platform) of
                  (False, Platform Cabal.I386   Cabal.Windows) ->
                    Map.insert "MSYSTEM" "MINGW32"
                  (False, Platform Cabal.X86_64 Cabal.Windows) ->
                    Map.insert "MSYSTEM" "MINGW64"
                  _ -> id

              -- See https://github.com/commercialhaskell/stack/issues/3444
              $ case (esKeepGhcRts es, mGhcRtsEnvVar) of
                  (True, Just ghcRts) -> Map.insert "GHCRTS" (T.pack ghcRts)
                  _ -> id

              -- For reasoning and duplication, see:
              -- https://github.com/commercialhaskell/stack/issues/70
              $ Map.insert
                  "HASKELL_PACKAGE_SANDBOX"
                  (T.pack $ toFilePathNoTrailingSep deps)
              $ Map.insert "HASKELL_PACKAGE_SANDBOXES"
                  (T.pack $ if esIncludeLocals es
                    then intercalate [searchPathSeparator]
                           [ toFilePathNoTrailingSep localdb
                           , toFilePathNoTrailingSep deps
                           , ""
                           ]
                    else intercalate [searchPathSeparator]
                           [ toFilePathNoTrailingSep deps
                           , ""
                           ])
              $ Map.insert
                  "HASKELL_DIST_DIR"
                  (T.pack $ toFilePathNoTrailingSep distDir)

                -- Make sure that any .ghc.environment files
                -- are ignored, since we're setting up our
                -- own package databases. See
                -- https://github.com/commercialhaskell/stack/issues/4706
              $ (case cpCompilerVersion compilerPaths of
                  ACGhc version | version >= mkVersion [8, 4, 4] ->
                    Map.insert "GHC_ENVIRONMENT" "-"
                  _ -> id)

                env

            () <- atomicModifyIORef envRef $ \m' ->
                (Map.insert es eo m', ())
            pure eo

  envOverride <- liftIO $ getProcessContext' minimalEnvSettings
  pure EnvConfig
    { envConfigBuildConfig = bc
        { bcConfig = addIncludeLib ghcBin
                   $ set processContextL envOverride
                     (view configL bc)
            { configProcessContextSettings = getProcessContext'
            }
        }
    , envConfigBuildOptsCLI = boptsCLI
    , envConfigSourceMap = sourceMap
    , envConfigSourceMapHash = sourceMapHash
    , envConfigCompilerPaths = compilerPaths
    }

-- | A modified env which we know has an installed compiler on the PATH.
data WithGHC env = WithGHC !CompilerPaths !env

insideL :: Lens' (WithGHC env) env
insideL = lens (\(WithGHC _ x) -> x) (\(WithGHC cp _) -> WithGHC cp)

instance HasLogFunc env => HasLogFunc (WithGHC env) where
  logFuncL = insideL.logFuncL

instance HasRunner env => HasRunner (WithGHC env) where
  runnerL = insideL.runnerL

instance HasProcessContext env => HasProcessContext (WithGHC env) where
  processContextL = insideL.processContextL

instance HasStylesUpdate env => HasStylesUpdate (WithGHC env) where
  stylesUpdateL = insideL.stylesUpdateL

instance HasTerm env => HasTerm (WithGHC env) where
  useColorL = insideL.useColorL
  termWidthL = insideL.termWidthL

instance HasPantryConfig env => HasPantryConfig (WithGHC env) where
  pantryConfigL = insideL.pantryConfigL

instance HasConfig env => HasPlatform (WithGHC env) where
  platformL = configL.platformL
  {-# INLINE platformL #-}
  platformVariantL = configL.platformVariantL
  {-# INLINE platformVariantL #-}

instance HasConfig env => HasGHCVariant (WithGHC env) where
  ghcVariantL = configL.ghcVariantL
  {-# INLINE ghcVariantL #-}

instance HasConfig env => HasConfig (WithGHC env) where
  configL = insideL.configL

instance HasBuildConfig env => HasBuildConfig (WithGHC env) where
  buildConfigL = insideL.buildConfigL

instance HasCompiler (WithGHC env) where
  compilerPathsL = to (\(WithGHC cp _) -> cp)

-- | Set up a modified environment which includes the modified PATH that GHC can
-- be found on. This is needed for looking up global package information and ghc
-- fingerprint (result from 'ghc --info').
runWithGHC ::
     HasConfig env
  => ProcessContext
  -> CompilerPaths
  -> RIO (WithGHC env) a
  -> RIO env a
runWithGHC pc cp inner = do
  env <- ask
  let envg
        = WithGHC cp $
          set envOverrideSettingsL (\_ -> pure pc) $
          set processContextL pc env
  runRIO envg inner

-- | special helper for GHCJS which needs an updated source map
-- only project dependencies should get included otherwise source map hash will
-- get changed and EnvConfig will become inconsistent
rebuildEnv ::
     EnvConfig
  -> NeedTargets
  -> Bool
  -> BuildOptsCLI
  -> RIO env EnvConfig
rebuildEnv envConfig needTargets haddockDeps boptsCLI = do
  let bc = envConfigBuildConfig envConfig
      cp = envConfigCompilerPaths envConfig
      compilerVer = smCompiler $ envConfigSourceMap envConfig
  runRIO (WithGHC cp bc) $ do
    smActual <- actualFromGhc (bcSMWanted bc) compilerVer
    let actualPkgs =
          Map.keysSet (smaDeps smActual) <> Map.keysSet (smaProject smActual)
        prunedActual = smActual
          { smaGlobal = pruneGlobals (smaGlobal smActual) actualPkgs }
    targets <- parseTargets needTargets haddockDeps boptsCLI prunedActual
    sourceMap <- loadSourceMap targets boptsCLI smActual
    pure $ envConfig
      { envConfigSourceMap = sourceMap
      , envConfigBuildOptsCLI = boptsCLI
      }

-- | Some commands (script, ghci and exec) set targets dynamically
-- see also the note about only local targets for rebuildEnv
withNewLocalBuildTargets ::
     HasEnvConfig  env
  => [Text]
  -> RIO env a
  -> RIO env a
withNewLocalBuildTargets targets f = do
  envConfig <- view envConfigL
  haddockDeps <- view $ configL.to configBuild.to shouldHaddockDeps
  let boptsCLI = envConfigBuildOptsCLI envConfig
  envConfig' <- rebuildEnv envConfig NeedTargets haddockDeps $
                boptsCLI {boptsCLITargets = targets}
  local (set envConfigL envConfig') f

-- | Add the include and lib paths to the given Config
addIncludeLib :: ExtraDirs -> Config -> Config
addIncludeLib (ExtraDirs _bins includes libs) config = config
  { configExtraIncludeDirs =
      configExtraIncludeDirs config ++
      map toFilePathNoTrailingSep includes
  , configExtraLibDirs =
      configExtraLibDirs config ++
      map toFilePathNoTrailingSep libs
  }

-- | Ensure both the compiler and the msys toolchain are installed and
-- provide the PATHs to add if necessary
ensureCompilerAndMsys ::
     (HasBuildConfig env, HasGHCVariant env)
  => SetupOpts
  -> RIO env (CompilerPaths, ExtraDirs)
ensureCompilerAndMsys sopts = do
  getSetupInfo' <- memoizeRef getSetupInfo
  mmsys2Tool <- ensureMsys sopts getSetupInfo'
  msysPaths <- maybe (pure Nothing) (fmap Just . extraDirs) mmsys2Tool

  actual <- either throwIO pure $ wantedToActual $ soptsWantedCompiler sopts
  didWarn <- warnUnsupportedCompiler $ getGhcVersion actual

  (cp, ghcPaths) <- ensureCompiler sopts getSetupInfo'

  warnUnsupportedCompilerCabal cp didWarn

  let paths = maybe ghcPaths (ghcPaths <>) msysPaths
  pure (cp, paths)

-- | See <https://github.com/commercialhaskell/stack/issues/4246>
warnUnsupportedCompiler :: HasTerm env => Version -> RIO env Bool
warnUnsupportedCompiler ghcVersion =
  if
    | ghcVersion < mkVersion [7, 8] -> do
        prettyWarnL
          [ flow "Stack will almost certainly fail with GHC below version 7.8, \
                 \requested"
          , fromString (versionString ghcVersion) <> "."
          , flow "Valiantly attempting to run anyway, but I know this is \
                 \doomed."
          , flow "For more information, see:"
          , style Url "https://github.com/commercialhaskell/stack/issues/648" <> "."
          ]
        pure True
    | ghcVersion >= mkVersion [9, 5] -> do
        prettyWarnL
          [ flow "Stack has not been tested with GHC versions above 9.6, and \
                 \using"
          , fromString (versionString ghcVersion) <> ","
          , flow "this may fail."
          ]
        pure True
    | otherwise -> do
        logDebug "Asking for a supported GHC version"
        pure False

-- | See <https://github.com/commercialhaskell/stack/issues/4246>
warnUnsupportedCompilerCabal ::
     HasTerm env
  => CompilerPaths
  -> Bool -- ^ already warned about GHC?
  -> RIO env ()
warnUnsupportedCompilerCabal cp didWarn = do
  unless didWarn $
    void $ warnUnsupportedCompiler $ getGhcVersion $ cpCompilerVersion cp
  let cabalVersion = cpCabalVersion cp

  if
    | cabalVersion < mkVersion [1, 19, 2] -> do
        prettyWarnL
          [ flow "Stack no longer supports Cabal versions below 1.19.2, but \
                 \version"
          , fromString (versionString cabalVersion)
          , flow "was found. This invocation will most likely fail. To fix \
                 \this, either use an older version of Stack or a newer \
                 \resolver. Acceptable resolvers: lts-3.0/nightly-2015-05-05 \
                 \or later."
          ]
    | cabalVersion >= mkVersion [3, 9] ->
        prettyWarnL
          [ flow "Stack has not been tested with Cabal versions above 3.10, \
                 \but version"
          , fromString (versionString cabalVersion)
          , flow "was found, this may fail."
          ]
    | otherwise -> pure ()

-- | Ensure that the msys toolchain is installed if necessary and provide the
-- PATHs to add if necessary
ensureMsys ::
     HasBuildConfig env
  => SetupOpts
  -> Memoized SetupInfo
  -> RIO env (Maybe Tool)
ensureMsys sopts getSetupInfo' = do
  platform <- view platformL
  localPrograms <- view $ configL.to configLocalPrograms
  installed <- listInstalled localPrograms

  case platform of
    Platform _ Cabal.Windows | not (soptsSkipMsys sopts) ->
      case getInstalledTool installed (mkPackageName "msys2") (const True) of
        Just tool -> pure (Just tool)
        Nothing
          | soptsInstallIfMissing sopts -> do
              si <- runMemoized getSetupInfo'
              osKey <- getOSKey platform
              config <- view configL
              VersionedDownloadInfo version info <-
                case Map.lookup osKey $ siMsys2 si of
                  Just x -> pure x
<<<<<<< HEAD
                  Nothing -> throwIO $ MSYS2NotFound osKey
=======
                  Nothing -> prettyThrowIO $ MSYS2NotFound osKey
>>>>>>> d963c644
              let tool = Tool (PackageIdentifier (mkPackageName "msys2") version)
              Just <$> downloadAndInstallTool
                         (configLocalPrograms config)
                         info
                         tool
                         (installMsys2Windows si)
          | otherwise -> do
              prettyWarnS "Continuing despite missing tool: msys2"
              pure Nothing
    _ -> pure Nothing

installGhcBindist ::
     HasBuildConfig env
  => SetupOpts
  -> Memoized SetupInfo
  -> [Tool]
  -> RIO env (Tool, CompilerBuild)
installGhcBindist sopts getSetupInfo' installed = do
  Platform expectedArch _ <- view platformL
  let wanted = soptsWantedCompiler sopts
      isWanted =
        isWantedCompiler (soptsCompilerCheck sopts) (soptsWantedCompiler sopts)
  config <- view configL
  ghcVariant <- view ghcVariantL
  wc <- either throwIO (pure . whichCompiler) $ wantedToActual wanted
  possibleCompilers <-
    case wc of
      Ghc -> do
        ghcBuilds <- getGhcBuilds
        forM ghcBuilds $ \ghcBuild -> do
          ghcPkgName <- parsePackageNameThrowing
            (  "ghc"
            ++ ghcVariantSuffix ghcVariant
            ++ compilerBuildSuffix ghcBuild
            )
          pure (getInstalledTool installed ghcPkgName (isWanted . ACGhc), ghcBuild)
  let existingCompilers = concatMap
        (\(installedCompiler, compilerBuild) ->
          case (installedCompiler, soptsForceReinstall sopts) of
            (Just tool, False) -> [(tool, compilerBuild)]
            _ -> [])
        possibleCompilers
  logDebug $
       "Found already installed GHC builds: "
    <> mconcat (intersperse ", " (map (fromString . compilerBuildName . snd) existingCompilers))
  case existingCompilers of
    (tool, build_):_ -> pure (tool, build_)
    []
      | soptsInstallIfMissing sopts -> do
          si <- runMemoized getSetupInfo'
          downloadAndInstallPossibleCompilers
            (map snd possibleCompilers)
            si
            (soptsWantedCompiler sopts)
            (soptsCompilerCheck sopts)
            (soptsGHCBindistURL sopts)
      | otherwise -> do
          let suggestion = fromMaybe
                (mconcat
                  [ "To install the correct GHC into "
                  , T.pack (toFilePath (configLocalPrograms config))
                  , ", try running 'stack setup' or use the '--install-ghc' flag."
                  , " To use your system GHC installation, run \
                    \'stack config set system-ghc --global true', \
                    \or use the '--system-ghc' flag."
                  ])
                (soptsResolveMissingGHC sopts)
          throwM $ CompilerVersionMismatch
            Nothing -- FIXME ((\(x, y, _) -> (x, y)) <$> msystem)
            (soptsWantedCompiler sopts, expectedArch)
            ghcVariant
            (case possibleCompilers of
              [] -> CompilerBuildStandard
              (_, compilerBuild):_ -> compilerBuild)
            (soptsCompilerCheck sopts)
            (soptsStackYaml sopts)
            suggestion

-- | Ensure compiler is installed, without worrying about msys
ensureCompiler ::
     forall env. (HasConfig env, HasBuildConfig env, HasGHCVariant env)
  => SetupOpts
  -> Memoized SetupInfo
  -> RIO env (CompilerPaths, ExtraDirs)
ensureCompiler sopts getSetupInfo' = do
  let wanted = soptsWantedCompiler sopts
  wc <- either throwIO (pure . whichCompiler) $ wantedToActual wanted

  hook <- ghcInstallHook
  hookIsExecutable <- handleIO (\_ -> pure False) $ if osIsWindows
    then doesFileExist hook  -- can't really detect executable on windows, only
                             -- file extension
    else executable <$> getPermissions hook

  Platform expectedArch _ <- view platformL

  let canUseCompiler cp
        | soptsSkipGhcCheck sopts = pure cp
<<<<<<< HEAD
        | not $ isWanted $ cpCompilerVersion cp = throwIO UnwantedCompilerVersion
        | cpArch cp /= expectedArch = throwIO UnwantedArchitecture
        | otherwise = pure cp
      isWanted = isWantedCompiler (soptsCompilerCheck sopts) (soptsWantedCompiler sopts)

  let checkCompiler :: Path Abs File -> RIO env (Maybe CompilerPaths)
      checkCompiler compiler = do
        eres <- tryAny $ pathsFromCompiler wc CompilerBuildStandard False compiler >>= canUseCompiler
=======
        | not $ isWanted $ cpCompilerVersion cp =
            prettyThrowIO UnwantedCompilerVersion
        | cpArch cp /= expectedArch = prettyThrowIO UnwantedArchitecture
        | otherwise = pure cp
      isWanted =
        isWantedCompiler (soptsCompilerCheck sopts) (soptsWantedCompiler sopts)

  let checkCompiler :: Path Abs File -> RIO env (Maybe CompilerPaths)
      checkCompiler compiler = do
        eres <- tryAny $
          pathsFromCompiler wc CompilerBuildStandard False compiler >>= canUseCompiler
>>>>>>> d963c644
        case eres of
          Left e -> do
            logDebug $
                 "Not using compiler at "
              <> displayShow (toFilePath compiler)
              <> ": "
              <> displayShow e
            pure Nothing
          Right cp -> pure $ Just cp

  mcp <-
    if | soptsUseSystem sopts -> do
          logDebug "Getting system compiler version"
          runConduit $
            sourceSystemCompilers wanted .|
            concatMapMC checkCompiler .|
            await
       | hookIsExecutable -> do
        -- if the hook fails, we fall through to stacks sandboxed installation
          hookGHC <- runGHCInstallHook sopts hook
          maybe (pure Nothing) checkCompiler hookGHC
       | otherwise -> pure Nothing
  case mcp of
    Nothing -> ensureSandboxedCompiler sopts getSetupInfo'
    Just cp -> do
      let paths = ExtraDirs
            { edBins = [parent $ cpCompiler cp]
            , edInclude = [], edLib = []
            }
      pure (cp, paths)


-- | Runs @STACK_ROOT\/hooks\/ghc-install.sh@.
--
-- Reads and possibly validates the output of the process as the GHC binary and
-- returns it.
runGHCInstallHook ::
     HasBuildConfig env
  => SetupOpts
  -> Path Abs File
  -> RIO env (Maybe (Path Abs File))
runGHCInstallHook sopts hook = do
  logDebug "Getting hook installed compiler version"
  let wanted = soptsWantedCompiler sopts
  menv0 <- view processContextL
  menv <- mkProcessContext (Map.union (wantedCompilerToEnv wanted) $
    removeHaskellEnvVars (view envVarsL menv0))
  (exit, out) <- withProcessContext menv $ proc "sh" [toFilePath hook] readProcessStdout
  case exit of
    ExitSuccess -> do
      let ghcPath = stripNewline . TL.unpack . TL.decodeUtf8With T.lenientDecode $ out
      case parseAbsFile ghcPath of
        Just compiler -> do
          when (soptsSanityCheck sopts) $ sanityCheck compiler
          logDebug ("Using GHC compiler at: " <> fromString (toFilePath compiler))
          pure (Just compiler)
        Nothing -> do
          prettyWarnL
            [ flow "Path to GHC binary is not a valid path:"
            , style Dir (fromString ghcPath) <> "."
            ]
          pure Nothing
    ExitFailure i -> do
      prettyWarnL
        [ flow "GHC install hook exited with code:"
        , style Error (fromString $ show i) <> "."
        ]
      pure Nothing
 where
  wantedCompilerToEnv :: WantedCompiler -> EnvVars
  wantedCompilerToEnv (WCGhc ver) =
    Map.fromList [ ("HOOK_GHC_TYPE", "bindist")
                 , ("HOOK_GHC_VERSION", T.pack (versionString ver))
                 ]
  wantedCompilerToEnv (WCGhcGit commit flavor) =
    Map.fromList [ ("HOOK_GHC_TYPE", "git")
                 , ("HOOK_GHC_COMMIT", commit)
                 , ("HOOK_GHC_FLAVOR", flavor)
                 , ("HOOK_GHC_FLAVOUR", flavor)
                 ]
  wantedCompilerToEnv (WCGhcjs ghcjs_ver ghc_ver) =
    Map.fromList [ ("HOOK_GHC_TYPE", "ghcjs")
                 , ("HOOK_GHC_VERSION", T.pack (versionString ghc_ver))
                 , ("HOOK_GHCJS_VERSION", T.pack (versionString ghcjs_ver))
                 ]
  newlines :: [Char]
  newlines = ['\n', '\r']

  stripNewline :: String -> String
  stripNewline = filter (`notElem` newlines)

ensureSandboxedCompiler ::
     HasBuildConfig env
  => SetupOpts
  -> Memoized SetupInfo
  -> RIO env (CompilerPaths, ExtraDirs)
ensureSandboxedCompiler sopts getSetupInfo' = do
  let wanted = soptsWantedCompiler sopts
  -- List installed tools
  config <- view configL
  let localPrograms = configLocalPrograms config
  installed <- listInstalled localPrograms
  logDebug $
       "Installed tools: \n - "
    <> mconcat (intersperse "\n - " (map (fromString . toolString) installed))
  (compilerTool, compilerBuild) <-
    case soptsWantedCompiler sopts of
     -- shall we build GHC from source?
     WCGhcGit commitId flavour ->
       buildGhcFromSource
         getSetupInfo'
         installed
         (configCompilerRepository config)
         commitId
         flavour
     _ -> installGhcBindist sopts getSetupInfo' installed
  paths <- extraDirs compilerTool

  wc <- either throwIO (pure . whichCompiler) $ wantedToActual wanted
  menv0 <- view processContextL
  m <- either throwM pure
     $ augmentPathMap (toFilePath <$> edBins paths) (view envVarsL menv0)
  menv <- mkProcessContext (removeHaskellEnvVars m)

  names <-
    case wanted of
      WCGhc version -> pure ["ghc-" ++ versionString version, "ghc"]
      WCGhcGit{} -> pure ["ghc"]
      WCGhcjs{} -> throwIO GhcjsNotSupported

  -- Previously, we used findExecutable to locate these executables. This was
  -- actually somewhat sloppy, as it could discover executables outside of the
  -- sandbox. This led to a specific issue on Windows with GHC 9.0.1. See
  -- https://gitlab.haskell.org/ghc/ghc/-/issues/20074. Instead, now, we look
  -- on the paths specified only.
  let loop [] = prettyThrowIO $ SandboxedCompilerNotFound names (edBins paths)
      loop (x:xs) = do
        res <- liftIO $
          D.findExecutablesInDirectories (map toFilePath (edBins paths)) x
        case res of
          [] -> loop xs
          compiler:rest -> do
            unless (null rest) $ do
              prettyWarn $
                   flow "Found multiple candidate compilers:"
                <> line
                <> bulletedList (map fromString res)
                <> blankLine
                <> fillSep
                     [ flow "This usually indicates a failed installation. \
                        \Trying anyway with"
                     , fromString compiler
                     ]
            parseAbsFile compiler
  compiler <- withProcessContext menv $ do
    compiler <- loop names

    -- Run this here to ensure that the sanity check uses the modified
    -- environment, otherwise we may infect GHC_PACKAGE_PATH and break sanity
    -- checks.
    when (soptsSanityCheck sopts) $ sanityCheck compiler

    pure compiler

  cp <- pathsFromCompiler wc compilerBuild True compiler
  pure (cp, paths)

pathsFromCompiler ::
     forall env. HasConfig env
  => WhichCompiler
  -> CompilerBuild
  -> Bool
  -> Path Abs File -- ^ executable filepath
  -> RIO env CompilerPaths
pathsFromCompiler wc compilerBuild isSandboxed compiler =
  withCache $ handleAny onErr $ do
    let dir = toFilePath $ parent compiler

        suffixNoVersion
          | osIsWindows = ".exe"
          | otherwise = ""
        msuffixWithVersion = do
          let prefix =
                case wc of
                  Ghc -> "ghc-"
          fmap ("-" ++) $ stripPrefix prefix $ toFilePath $ filename compiler
        suffixes = maybe id (:) msuffixWithVersion [suffixNoVersion]
        findHelper :: (WhichCompiler -> [String]) -> RIO env (Path Abs File)
        findHelper getNames = do
          toTry <- mapM
                     parseAbsFile
                     [ dir ++ name ++ suffix
                     | suffix <- suffixes, name <- getNames wc
                     ]
          let loop [] = throwIO $ PrettyException $ ExecutableNotFound toTry
              loop (guessedPath:rest) = do
                exists <- doesFileExist guessedPath
                if exists
                  then pure guessedPath
                  else loop rest
          prettyDebug $
               flow "Looking for executable(s):"
            <> line
            <> bulletedList (map pretty toTry)
          loop toTry
    pkg <- fmap GhcPkgExe $ findHelper $ \case
                               Ghc -> ["ghc-pkg"]

    menv0 <- view processContextL
    menv <- mkProcessContext (removeHaskellEnvVars (view envVarsL menv0))

    interpreter <- findHelper $
                   \case
                      Ghc -> ["runghc"]
    haddock <- findHelper $
               \case
                  Ghc -> ["haddock", "haddock-ghc"]
    infobs <- proc (toFilePath compiler) ["--info"]
            $ fmap (toStrictBytes . fst) . readProcess_
    infotext <-
      case decodeUtf8' infobs of
        Left e -> prettyThrowIO $ GHCInfoNotValidUTF8 e
        Right info -> pure info
    infoPairs :: [(String, String)] <-
      case readMaybe $ T.unpack infotext of
        Nothing -> prettyThrowIO GHCInfoNotListOfPairs
        Just infoPairs -> pure infoPairs
    let infoMap = Map.fromList infoPairs

    eglobaldb <- tryAny $
      case Map.lookup "Global Package DB" infoMap of
        Nothing -> prettyThrowIO GHCInfoMissingGlobalPackageDB
        Just db -> parseAbsDir db

    arch <-
      case Map.lookup "Target platform" infoMap of
        Nothing -> prettyThrowIO GHCInfoMissingTargetPlatform
        Just targetPlatform ->
          case simpleParse $ takeWhile (/= '-') targetPlatform of
            Nothing ->
              prettyThrowIO $ GHCInfoTargetPlatformInvalid targetPlatform
            Just arch -> pure arch
    compilerVer <-
      case wc of
        Ghc ->
          case Map.lookup "Project version" infoMap of
            Nothing -> do
              prettyWarnS "Key 'Project version' not found in GHC info."
              getCompilerVersion wc compiler
            Just versionString' -> ACGhc <$> parseVersionThrowing versionString'
    globaldb <-
      case eglobaldb of
        Left e -> do
          prettyWarn $
               flow "Stack failed to parse the global DB from GHC info."
            <> blankLine
            <> flow "While parsing, Stack encountered the error:"
            <> blankLine
            <> string (show e)
            <> blankLine
            <> flow "Asking ghc-pkg directly."
          withProcessContext menv $ getGlobalDB pkg
        Right x -> pure x

    globalDump <- withProcessContext menv $ globalsFromDump pkg
    cabalPkgVer <-
      case Map.lookup cabalPackageName globalDump of
        Nothing -> prettyThrowIO $ CabalNotFound compiler
        Just dp -> pure $ pkgVersion $ dpPackageIdent dp

    pure CompilerPaths
      { cpBuild = compilerBuild
      , cpArch = arch
      , cpSandboxed = isSandboxed
      , cpCompilerVersion = compilerVer
      , cpCompiler = compiler
      , cpPkg = pkg
      , cpInterpreter = interpreter
      , cpHaddock = haddock
      , cpCabalVersion = cabalPkgVer
      , cpGlobalDB = globaldb
      , cpGhcInfo = infobs
      , cpGlobalDump = globalDump
      }
 where
  onErr = throwIO . PrettyException . InvalidGhcAt compiler

  withCache inner = do
    eres <- tryAny $ loadCompilerPaths compiler compilerBuild isSandboxed
    mres <-
      case eres of
        Left e -> do
          prettyWarn $
               flow "Trouble loading CompilerPaths cache:"
            <> blankLine
            <> string (displayException e)
          pure Nothing
        Right x -> pure x
    case mres of
      Just cp -> cp <$ logDebug "Loaded compiler information from cache"
      Nothing -> do
        cp <- inner
        saveCompilerPaths cp `catchAny` \e ->
          prettyWarn $
               flow "Unable to save CompilerPaths cache:"
            <> blankLine
            <> string (displayException e)
        pure cp

buildGhcFromSource ::
     forall env. ( HasTerm env, HasProcessContext env, HasBuildConfig env)
  => Memoized SetupInfo
  -> [Tool]
  -> CompilerRepository
  -> Text
  -> Text
  -> RIO env (Tool, CompilerBuild)
buildGhcFromSource getSetupInfo' installed (CompilerRepository url) commitId flavour = do
  config <- view configL
  let compilerTool = ToolGhcGit commitId flavour

  -- detect when the correct GHC is already installed
  if compilerTool `elem` installed
    then pure (compilerTool,CompilerBuildStandard)
    else
      -- clone the repository and execute the given commands
      withRepo (SimpleRepo url commitId RepoGit) $ do
        -- withRepo is guaranteed to set workingDirL, so let's get it
        mcwd <- traverse parseAbsDir =<< view workingDirL
        cwd <- maybe (throwIO WorkingDirectoryInvalidBug) pure mcwd
        threads <- view $ configL.to configJobs
        let hadrianArgs = fmap T.unpack
              [ "-c"                    -- run ./boot and ./configure
              , "-j" <> tshow threads   -- parallel build
              , "--flavour=" <> flavour -- selected flavour
              , "binary-dist"
              ]
            hadrianScripts
              | osIsWindows = hadrianScriptsWindows
              | otherwise   = hadrianScriptsPosix

        foundHadrianPaths <-
          filterM doesFileExist $ (cwd </>) <$> hadrianScripts
<<<<<<< HEAD
        hadrianPath <-
          maybe (throwIO HadrianScriptNotFound) pure $ listToMaybe foundHadrianPaths
=======
        hadrianPath <- maybe (prettyThrowIO HadrianScriptNotFound) pure $
          listToMaybe foundHadrianPaths
>>>>>>> d963c644

        logSticky $
             "Building GHC from source with `"
          <> display flavour
          <> "` flavour. It can take a long time (more than one hour)..."

        -- We need to provide an absolute path to the script since
        -- the process package only sets working directory _after_
        -- discovering the executable
        proc (toFilePath hadrianPath) hadrianArgs runProcess_

        -- find the bindist and install it
        bindistPath <- parseRelDir "_build/bindist"
        (_,files) <- listDir (cwd </> bindistPath)
        let isBindist p = do
              extension <- fileExtension (filename p)

              pure $
                   "ghc-" `isPrefixOf` toFilePath (filename p)
                && extension == ".xz"

        mbindist <- filterM isBindist files
        case mbindist of
          [bindist] -> do
            let bindist' = T.pack (toFilePath bindist)
                dlinfo = DownloadInfo
                          { downloadInfoUrl           = bindist'
                            -- we can specify a filepath instead of a URL
                          , downloadInfoContentLength = Nothing
                          , downloadInfoSha1          = Nothing
                          , downloadInfoSha256        = Nothing
                          }
                ghcdlinfo = GHCDownloadInfo mempty mempty dlinfo
                installer
                   | osIsWindows = installGHCWindows
                   | otherwise   = installGHCPosix ghcdlinfo
            si <- runMemoized getSetupInfo'
            _ <- downloadAndInstallTool
              (configLocalPrograms config)
              dlinfo
              compilerTool
              (installer si)
            pure (compilerTool, CompilerBuildStandard)
          _ -> do
            forM_ files (logDebug . fromString . (" - " ++) . toFilePath)
<<<<<<< HEAD
            throwIO HadrianBindistNotFound
=======
            prettyThrowIO HadrianBindistNotFound
>>>>>>> d963c644

-- | Determine which GHC builds to use depending on which shared libraries are
-- available on the system.
getGhcBuilds :: HasConfig env => RIO env [CompilerBuild]
getGhcBuilds = do
  config <- view configL
  case configGHCBuild config of
    Just ghcBuild -> pure [ghcBuild]
    Nothing -> determineGhcBuild
 where
  determineGhcBuild = do
    -- TODO: a more reliable, flexible, and data driven approach would be to
    -- actually download small "test" executables (from setup-info) that link to
    -- the same gmp/tinfo versions that GHC does (i.e. built in same environment
    -- as the GHC bindist). The algorithm would go something like this:
    --
    -- check for previous 'uname -a'/`ldconfig -p` plus compiler version/variant
    -- in cache.
    -- if cached, then use that as suffix
    -- otherwise:
    --     download setup-info
    --     go through all with right prefix for os/version/variant
    --     first try "standard" (no extra suffix), then the rest
    --         download "compatibility check" exe if not already downloaded
    --         try running it
    --         if successful, then choose that
    --             cache compiler suffix with the uname -a and
    --               ldconfig -p output hash plus compiler version
    --
    -- Of course, could also try to make a static GHC bindist instead of all
    -- this rigamarole.

    platform <- view platformL
    case platform of
      Platform _ Cabal.Linux -> do
        -- Some systems don't have ldconfig in the PATH, so make sure to look in
        -- /sbin and /usr/sbin as well
        let sbinEnv m = Map.insert
              "PATH"
              ("/sbin:/usr/sbin" <> maybe "" (":" <>) (Map.lookup "PATH" m))
              m
        eldconfigOut <- withModifyEnvVars sbinEnv
          $ proc "ldconfig" ["-p"]
          $ tryAny . fmap fst . readProcess_
        let firstWords = case eldconfigOut of
              Right ldconfigOut -> mapMaybe (listToMaybe . T.words) $
                T.lines $ T.decodeUtf8With T.lenientDecode
                        $ LBS.toStrict ldconfigOut
              Left _ -> []
            checkLib lib
              | libT `elem` firstWords = do
                  logDebug $
                       "Found shared library "
                    <> libD
                    <> " in 'ldconfig -p' output"
                  pure True
              | osIsWindows =
                  -- Cannot parse /usr/lib on Windows
                  pure False
              | otherwise = do
              -- This is a workaround for the fact that libtinfo.so.x doesn't
              -- appear in the 'ldconfig -p' output on Arch or Slackware even
              -- when it exists. There doesn't seem to be an easy way to get the
              -- true list of directories to scan for shared libs, but this
              -- works for our particular cases.
                  matches <- filterM (doesFileExist .(</> lib)) usrLibDirs
                  case matches of
                    [] ->
                         logDebug
                           (  "Did not find shared library "
                           <> libD
                           )
                      >> pure False
                    (path:_) ->
                         logDebug
                           (  "Found shared library "
                           <> libD
                           <> " in "
                           <> fromString (Path.toFilePath path)
                           )
                      >> pure True
             where
              libT = T.pack (toFilePath lib)
              libD = fromString (toFilePath lib)
            getLibc6Version = do
              elddOut <-
                proc "ldd" ["--version"] $ tryAny . readProcessStdout_
              pure $ case elddOut of
                Right lddOut ->
                  let lddOut' =
                        decodeUtf8Lenient (LBS.toStrict lddOut)
                  in  case P.parse lddVersion lddOut' of
                        P.Done _ result -> Just result
                        _ -> Nothing
                Left _ -> Nothing
            -- Assumes the first line of ldd has the format:
            --
            -- ldd (...) nn.nn
            --
            -- where nn.nn corresponds to the version of libc6.
            lddVersion :: P.Parser Version
            lddVersion = do
              P.skipWhile (/= ')')
              P.skip (== ')')
              P.skipSpace
              lddMajorVersion <- P.decimal
              P.skip (== '.')
              lddMinorVersion <- P.decimal
              P.skip (not . isDigit)
              pure $ mkVersion [ lddMajorVersion, lddMinorVersion ]
        mLibc6Version <- getLibc6Version
        case mLibc6Version of
          Just libc6Version -> logDebug $
               "Found shared library libc6 in version: "
            <> fromString (versionString libc6Version)
          Nothing -> logDebug
            "Did not find a version of shared library libc6."
        let hasLibc6_2_32 =
              maybe False (>= mkVersion [2 , 32]) mLibc6Version
        hastinfo5 <- checkLib relFileLibtinfoSo5
        hastinfo6 <- checkLib relFileLibtinfoSo6
        hasncurses6 <- checkLib relFileLibncurseswSo6
        hasgmp5 <- checkLib relFileLibgmpSo10
        hasgmp4 <- checkLib relFileLibgmpSo3
        let libComponents = concat
              [ if hastinfo6 && hasgmp5
                  then
                    if hasLibc6_2_32
                      then [["tinfo6"]]
                      else [["tinfo6-libc6-pre232"]]
                  else [[]]
              , [[] | hastinfo5 && hasgmp5]
              , [["ncurses6"] | hasncurses6 && hasgmp5 ]
              , [["gmp4"] | hasgmp4 ]
              ]
        useBuilds $ map
          (\c -> case c of
            [] -> CompilerBuildStandard
            _ -> CompilerBuildSpecialized (intercalate "-" c))
          libComponents
      Platform _ Cabal.FreeBSD -> do
        let getMajorVer = readMaybe <=< headMaybe . splitOn "."
        majorVer <- getMajorVer <$> sysRelease
        if majorVer >= Just (12 :: Int)
          then
            useBuilds [CompilerBuildSpecialized "ino64"]
          else
            useBuilds [CompilerBuildStandard]
      Platform _ Cabal.OpenBSD -> do
        releaseStr <- mungeRelease <$> sysRelease
        useBuilds [CompilerBuildSpecialized releaseStr]
      _ -> useBuilds [CompilerBuildStandard]
  useBuilds builds = do
    logDebug $
         "Potential GHC builds: "
      <> mconcat (intersperse ", " (map (fromString . compilerBuildName) builds))
    pure builds

-- | Encode an OpenBSD version (like "6.1") into a valid argument for
-- CompilerBuildSpecialized, so "maj6-min1". Later version numbers are prefixed
-- with "r".
-- The result r must be such that "ghc-" ++ r is a valid package name,
-- as recognized by parsePackageNameFromString.
mungeRelease :: String -> String
mungeRelease = intercalate "-" . prefixMaj . splitOn "."
 where
  prefixFst pfx k (rev : revs) = (pfx ++ rev) : k revs
  prefixFst _ _ [] = []
  prefixMaj = prefixFst "maj" prefixMin
  prefixMin = prefixFst "min" (map ('r':))

sysRelease :: HasTerm env => RIO env String
sysRelease =
  handleIO
    ( \e -> do
        prettyWarn $
             flow "Could not query OS version:"
          <> blankLine
          <> string (displayException e)
        pure ""
    )
    (liftIO getRelease)

-- | Ensure Docker container-compatible 'stack' executable is downloaded
ensureDockerStackExe :: HasConfig env => Platform -> RIO env (Path Abs File)
ensureDockerStackExe containerPlatform = do
  config <- view configL
  containerPlatformDir <- runReaderT platformOnlyRelDir (containerPlatform,PlatformVariantNone)
  let programsPath = configLocalProgramsBase config </> containerPlatformDir
      tool = Tool (PackageIdentifier (mkPackageName "stack") stackVersion)
  stackExeDir <- installDir programsPath tool
  let stackExePath = stackExeDir </> relFileStack
  stackExeExists <- doesFileExist stackExePath
  unless stackExeExists $ do
    prettyInfoL
      [ flow "Downloading Docker-compatible"
      , fromString stackProgName
      , "executable."
      ]
    sri <-
      downloadStackReleaseInfo
        Nothing
        Nothing
        (Just (versionString stackMinorVersion))
    platforms <-
      runReaderT preferredPlatforms (containerPlatform, PlatformVariantNone)
    downloadStackExe platforms sri stackExeDir False (const $ pure ())
  pure stackExePath

-- | Get all executables on the path that might match the wanted compiler
sourceSystemCompilers ::
     (HasProcessContext env, HasLogFunc env)
  => WantedCompiler
  -> ConduitT i (Path Abs File) (RIO env) ()
sourceSystemCompilers wanted = do
  searchPath <- view exeSearchPathL
  names <-
    case wanted of
      WCGhc version -> pure
        [ "ghc-" ++ versionString version
        , "ghc"
        ]
      WCGhcjs{} -> throwIO GhcjsNotSupported
      WCGhcGit{} -> pure [] -- only use sandboxed versions
  for_ names $ \name -> for_ searchPath $ \dir -> do
    fp <- resolveFile' $ addExe $ dir FP.</> name
    exists <- doesFileExist fp
    when exists $ yield fp
 where
  addExe
    | osIsWindows = (++ ".exe")
    | otherwise = id

-- | Download the most recent SetupInfo
getSetupInfo :: HasConfig env => RIO env SetupInfo
getSetupInfo = do
  config <- view configL
  let inlineSetupInfo = configSetupInfoInline config
      locations' = configSetupInfoLocations config
      locations = if null locations' then [defaultSetupInfoYaml] else locations'

  resolvedSetupInfos <- mapM loadSetupInfo locations
  pure (inlineSetupInfo <> mconcat resolvedSetupInfos)
 where
  loadSetupInfo urlOrFile = do
    bs <- case parseUrlThrow urlOrFile of
            Just req -> LBS.toStrict . getResponseBody <$> httpLbs req
            Nothing -> liftIO $ S.readFile urlOrFile
    WithJSONWarnings si warnings <- either throwM pure (Yaml.decodeEither' bs)
    when (urlOrFile /= defaultSetupInfoYaml) $
      logJSONWarnings urlOrFile warnings
    pure si

getInstalledTool :: [Tool]            -- ^ already installed
                 -> PackageName       -- ^ package to find
                 -> (Version -> Bool) -- ^ which versions are acceptable
                 -> Maybe Tool
getInstalledTool installed name goodVersion = Tool <$>
  maximumByMaybe (comparing pkgVersion) (filterTools name goodVersion installed)

downloadAndInstallTool ::
     (HasTerm env, HasBuildConfig env)
  => Path Abs Dir
  -> DownloadInfo
  -> Tool
  -> (  Path Abs File
     -> ArchiveType
     -> Path Abs Dir
     -> Path Abs Dir
     -> RIO env ()
     )
  -> RIO env Tool
downloadAndInstallTool programsDir downloadInfo tool installer = do
  ensureDir programsDir
  (file, at) <- downloadFromInfo programsDir downloadInfo tool
  dir <- installDir programsDir tool
  tempDir <- tempInstallDir programsDir tool
  liftIO $ ignoringAbsence (removeDirRecur tempDir)
  ensureDir tempDir
  unmarkInstalled programsDir tool
  installer file at tempDir dir
  markInstalled programsDir tool
  liftIO $ ignoringAbsence (removeDirRecur tempDir)
  pure tool

downloadAndInstallCompiler :: (HasBuildConfig env, HasGHCVariant env)
                           => CompilerBuild
                           -> SetupInfo
                           -> WantedCompiler
                           -> VersionCheck
                           -> Maybe String
                           -> RIO env Tool
downloadAndInstallCompiler ghcBuild si wanted@(WCGhc version) versionCheck mbindistURL = do
  ghcVariant <- view ghcVariantL
  (selectedVersion, downloadInfo) <- case mbindistURL of
    Just bindistURL -> do
      case ghcVariant of
        GHCCustom _ -> pure ()
<<<<<<< HEAD
        _ -> throwM RequireCustomGHCVariant
=======
        _ -> prettyThrowM RequireCustomGHCVariant
>>>>>>> d963c644
      pure (version, GHCDownloadInfo mempty mempty DownloadInfo
               { downloadInfoUrl = T.pack bindistURL
               , downloadInfoContentLength = Nothing
               , downloadInfoSha1 = Nothing
               , downloadInfoSha256 = Nothing
               })
    _ -> do
      ghcKey <- getGhcKey ghcBuild
      case Map.lookup ghcKey $ siGHCs si of
<<<<<<< HEAD
        Nothing -> throwM $ UnknownOSKey ghcKey
=======
        Nothing -> prettyThrowM $ UnknownOSKey ghcKey
>>>>>>> d963c644
        Just pairs_ ->
          getWantedCompilerInfo ghcKey versionCheck wanted ACGhc pairs_
  config <- view configL
  let installer =
        case configPlatform config of
          Platform _ Cabal.Windows -> installGHCWindows
          _ -> installGHCPosix downloadInfo
  prettyInfo $
    fillSep $
         flow "Preparing to install GHC"
      :  case ghcVariant of
           GHCStandard -> []
           v -> ["(" <> fromString (ghcVariantName v) <> ")"]
      <> case ghcBuild of
          CompilerBuildStandard -> []
          b -> ["(" <> fromString (compilerBuildName b) <> ")"]
      <> [ flow "to an isolated location. This will not interfere with any \
                \system-level installation."
         ]
  ghcPkgName <- parsePackageNameThrowing
    ("ghc" ++ ghcVariantSuffix ghcVariant ++ compilerBuildSuffix ghcBuild)
  let tool = Tool $ PackageIdentifier ghcPkgName selectedVersion
  downloadAndInstallTool
    (configLocalPrograms config)
    (gdiDownloadInfo downloadInfo)
    tool
    (installer si)

downloadAndInstallCompiler _ _ WCGhcjs{} _ _ = throwIO GhcjsNotSupported

downloadAndInstallCompiler _ _ WCGhcGit{} _ _ =
<<<<<<< HEAD
  throwIO DownloadAndInstallCompilerError
=======
  prettyThrowIO DownloadAndInstallCompilerError
>>>>>>> d963c644

getWantedCompilerInfo :: (Ord k, MonadThrow m)
                      => Text
                      -> VersionCheck
                      -> WantedCompiler
                      -> (k -> ActualCompiler)
                      -> Map k a
                      -> m (k, a)
getWantedCompilerInfo key versionCheck wanted toCV pairs_ =
  case mpair of
    Just pair -> pure pair
<<<<<<< HEAD
    Nothing -> throwM $
=======
    Nothing -> prettyThrowM $
>>>>>>> d963c644
      UnknownCompilerVersion
        (Set.singleton key)
        wanted
        (Set.fromList $ map toCV (Map.keys pairs_))
 where
  mpair =
    listToMaybe $
    sortOn (Down . fst) $
    filter
      (isWantedCompiler versionCheck wanted . toCV . fst)
      (Map.toList pairs_)

-- | Download and install the first available compiler build.
downloadAndInstallPossibleCompilers ::
       (HasGHCVariant env, HasBuildConfig env)
    => [CompilerBuild]
    -> SetupInfo
    -> WantedCompiler
    -> VersionCheck
    -> Maybe String
    -> RIO env (Tool, CompilerBuild)
downloadAndInstallPossibleCompilers possibleCompilers si wanted versionCheck mbindistURL =
  go possibleCompilers Nothing
 where
  -- This will stop as soon as one of the builds doesn't throw an @UnknownOSKey@
  -- or @UnknownCompilerVersion@ exception (so it will only try subsequent
  -- builds if one is nonexistent, not if the download or install fails for some
  -- other reason). The @Unknown*@ exceptions thrown by each attempt are
  -- combined into a single exception (if only @UnknownOSKey@ is thrown, then
  -- the first of those is rethrown, but if any @UnknownCompilerVersion@s are
  -- thrown then the attempted OS keys and available versions are unioned).
<<<<<<< HEAD
  go [] Nothing = throwM UnsupportedSetupConfiguration
  go [] (Just e) = throwM e
=======
  go [] Nothing = prettyThrowM UnsupportedSetupConfiguration
  go [] (Just e) = prettyThrowM e
>>>>>>> d963c644
  go (b:bs) e = do
    logDebug $ "Trying to setup GHC build: " <> fromString (compilerBuildName b)
    er <- try $ downloadAndInstallCompiler b si wanted versionCheck mbindistURL
    case er of
      Left e'@(UnknownCompilerVersion ks' w' vs') ->
        case e of
          Nothing -> go bs (Just e')
          Just (UnknownOSKey k) ->
            go bs $ Just $ UnknownCompilerVersion (Set.insert k ks') w' vs'
          Just (UnknownCompilerVersion ks _ vs) ->
            go bs $ Just $
              UnknownCompilerVersion (Set.union ks' ks) w' (Set.union vs' vs)
<<<<<<< HEAD
          Just x -> throwM x
=======
          Just x -> prettyThrowM x
>>>>>>> d963c644
      Left e'@(UnknownOSKey k') ->
        case e of
          Nothing -> go bs (Just e')
          Just (UnknownOSKey _) -> go bs e
          Just (UnknownCompilerVersion ks w vs) ->
            go bs $ Just $ UnknownCompilerVersion (Set.insert k' ks) w vs
<<<<<<< HEAD
          Just x -> throwM x
      Left e' -> throwM e'
=======
          Just x -> prettyThrowM x
      Left e' -> prettyThrowM e'
>>>>>>> d963c644
      Right r -> pure (r, b)

getGhcKey ::
     (MonadReader env m, HasPlatform env, HasGHCVariant env, MonadThrow m)
  => CompilerBuild
  -> m Text
getGhcKey ghcBuild = do
  ghcVariant <- view ghcVariantL
  platform <- view platformL
  osKey <- getOSKey platform
  pure $
       osKey
    <> T.pack (ghcVariantSuffix ghcVariant)
    <> T.pack (compilerBuildSuffix ghcBuild)

getOSKey :: (MonadThrow m)
         => Platform
         -> m Text
getOSKey platform =
  case platform of
    Platform I386                  Cabal.Linux   -> pure "linux32"
    Platform X86_64                Cabal.Linux   -> pure "linux64"
    Platform I386                  Cabal.OSX     -> pure "macosx"
    Platform X86_64                Cabal.OSX     -> pure "macosx"
    Platform I386                  Cabal.FreeBSD -> pure "freebsd32"
    Platform X86_64                Cabal.FreeBSD -> pure "freebsd64"
    Platform I386                  Cabal.OpenBSD -> pure "openbsd32"
    Platform X86_64                Cabal.OpenBSD -> pure "openbsd64"
    Platform I386                  Cabal.Windows -> pure "windows32"
    Platform X86_64                Cabal.Windows -> pure "windows64"
    Platform Arm                   Cabal.Linux   -> pure "linux-armv7"
    Platform AArch64               Cabal.Linux   -> pure "linux-aarch64"
    Platform Sparc                 Cabal.Linux   -> pure "linux-sparc"
    Platform AArch64               Cabal.OSX     -> pure "macosx-aarch64"
    Platform AArch64               Cabal.FreeBSD -> pure "freebsd-aarch64"
<<<<<<< HEAD
    Platform arch os -> throwM $ UnsupportedSetupCombo os arch
=======
    Platform arch os -> prettyThrowM $ UnsupportedSetupCombo os arch
>>>>>>> d963c644

downloadOrUseLocal ::
     (HasTerm env, HasBuildConfig env)
  => Text
  -> DownloadInfo
  -> Path Abs File
  -> RIO env (Path Abs File)
downloadOrUseLocal downloadLabel downloadInfo destination =
  case url of
    (parseUrlThrow -> Just _) -> do
      ensureDir (parent destination)
      chattyDownload downloadLabel downloadInfo destination
      pure destination
    (parseAbsFile -> Just path) -> do
      warnOnIgnoredChecks
      pure path
    (parseRelFile -> Just path) -> do
      warnOnIgnoredChecks
      root <- view projectRootL
      pure (root </> path)
<<<<<<< HEAD
    _ -> throwIO $ URLInvalid url
=======
    _ -> prettyThrowIO $ URLInvalid url
>>>>>>> d963c644
 where
  url = T.unpack $ downloadInfoUrl downloadInfo
  warnOnIgnoredChecks = do
    let DownloadInfo
          { downloadInfoContentLength = contentLength
          , downloadInfoSha1 = sha1
          , downloadInfoSha256 = sha256
          } = downloadInfo
    when (isJust contentLength) $
      prettyWarnS
         "`content-length` is not checked and should not be specified when \
         \`url` is a file path."
    when (isJust sha1) $
      prettyWarnS
        "`sha1` is not checked and should not be specified when `url` is a \
        \file path."
    when (isJust sha256) $
      prettyWarn
        "`sha256` is not checked and should not be specified when `url` is a \
        \file path"

downloadFromInfo ::
     (HasTerm env, HasBuildConfig env)
  => Path Abs Dir
  -> DownloadInfo
  -> Tool
  -> RIO env (Path Abs File, ArchiveType)
downloadFromInfo programsDir downloadInfo tool = do
  archiveType <-
    case extension of
      ".tar.xz" -> pure TarXz
      ".tar.bz2" -> pure TarBz2
      ".tar.gz" -> pure TarGz
      ".7z.exe" -> pure SevenZ
<<<<<<< HEAD
      _ -> throwIO $ UnknownArchiveExtension url
=======
      _ -> prettyThrowIO $ UnknownArchiveExtension url
>>>>>>> d963c644

  relativeFile <- parseRelFile $ toolString tool ++ extension
  let destinationPath = programsDir </> relativeFile
  localPath <-
    downloadOrUseLocal (T.pack (toolString tool)) downloadInfo destinationPath
  pure (localPath, archiveType)

 where
  url = T.unpack $ downloadInfoUrl downloadInfo
  extension = loop url
   where
    loop fp
      | ext `elem` [".tar", ".bz2", ".xz", ".exe", ".7z", ".gz"] = loop fp' ++ ext
      | otherwise = ""
     where
      (fp', ext) = FP.splitExtension fp


data ArchiveType
  = TarBz2
  | TarXz
  | TarGz
  | SevenZ

installGHCPosix :: HasConfig env
                => GHCDownloadInfo
                -> SetupInfo
                -> Path Abs File
                -> ArchiveType
                -> Path Abs Dir
                -> Path Abs Dir
                -> RIO env ()
installGHCPosix downloadInfo _ archiveFile archiveType tempDir destDir = do
  platform <- view platformL
  menv0 <- view processContextL
  menv <- mkProcessContext (removeHaskellEnvVars (view envVarsL menv0))
  logDebug $ "menv = " <> displayShow (view envVarsL menv)
  (zipTool', compOpt) <-
    case archiveType of
      TarXz -> pure ("xz", 'J')
      TarBz2 -> pure ("bzip2", 'j')
      TarGz -> pure ("gzip", 'z')
<<<<<<< HEAD
      SevenZ -> throwIO Unsupported7z
=======
      SevenZ -> prettyThrowIO Unsupported7z
>>>>>>> d963c644
  -- Slight hack: OpenBSD's tar doesn't support xz.
  -- https://github.com/commercialhaskell/stack/issues/2283#issuecomment-237980986
  let tarDep =
        case (platform, archiveType) of
          (Platform _ Cabal.OpenBSD, TarXz) -> checkDependency "gtar"
          _ -> checkDependency "tar"
  (zipTool, makeTool, tarTool) <- checkDependencies $ (,,)
    <$> checkDependency zipTool'
    <*> (checkDependency "gmake" <|> checkDependency "make")
    <*> tarDep

  logDebug $ "ziptool: " <> fromString zipTool
  logDebug $ "make: " <> fromString makeTool
  logDebug $ "tar: " <> fromString tarTool

  let runStep step wd env cmd args = do
        menv' <- modifyEnvVars menv (Map.union env)
        let logLines lvl = CB.lines .| CL.mapM_ (lvl . displayBytesUtf8)
            logStdout = logLines logDebug
            logStderr = logLines logError
        void $ withWorkingDir (toFilePath wd) $
          withProcessContext menv' $
          sinkProcessStderrStdout cmd args logStderr logStdout
          `catchAny` \ex ->
            prettyThrowIO (GHCInstallFailed ex step cmd args wd tempDir destDir)

  logSticky $
       "Unpacking GHC into "
    <> fromString (toFilePath tempDir)
    <> " ..."
  logDebug $ "Unpacking " <> fromString (toFilePath archiveFile)
  runStep "unpacking" tempDir
    mempty
    tarTool
    [compOpt : "xf", toFilePath archiveFile]

  dir <- expectSingleUnpackedDir archiveFile tempDir

  mOverrideGccPath <- view $ configL.to configOverrideGccPath

  -- The make application uses the CC environment variable to configure the
  -- program for compiling C programs
  let mGccEnv = let gccEnvFromPath p =
                      Map.singleton "CC" $ T.pack (toFilePath p)
                in  gccEnvFromPath <$> mOverrideGccPath

  -- Data.Map.union provides a left-biased union, so mGccEnv will prevail
  let ghcConfigureEnv =
        fromMaybe Map.empty mGccEnv `Map.union` gdiConfigureEnv downloadInfo

  logSticky "Configuring GHC ..."
  runStep "configuring" dir
    ghcConfigureEnv
    (toFilePath $ dir </> relFileConfigure)
    ( ("--prefix=" ++ toFilePath destDir)
    : map T.unpack (gdiConfigureOpts downloadInfo)
    )

  logSticky "Installing GHC ..."
  runStep "installing" dir mempty makeTool ["install"]

  logStickyDone "Installed GHC."
  logDebug $ "GHC installed to " <> fromString (toFilePath destDir)

-- | Check if given processes appear to be present, throwing an exception if
-- missing.
checkDependencies :: CheckDependency env a -> RIO env a
checkDependencies (CheckDependency f) =
<<<<<<< HEAD
  f >>= either (throwIO . MissingDependencies) pure
=======
  f >>= either (prettyThrowIO . MissingDependencies) pure
>>>>>>> d963c644

checkDependency :: HasProcessContext env => String -> CheckDependency env String
checkDependency tool = CheckDependency $ do
  exists <- doesExecutableExist tool
  pure $ if exists then Right tool else Left [tool]

newtype CheckDependency env a
  = CheckDependency (RIO env (Either [String] a))
  deriving Functor

instance Applicative (CheckDependency env) where
  pure x = CheckDependency $ pure (Right x)
  CheckDependency f <*> CheckDependency x = CheckDependency $ do
    f' <- f
    x' <- x
    pure $
      case (f', x') of
        (Left e1, Left e2) -> Left $ e1 ++ e2
        (Left e, Right _) -> Left e
        (Right _, Left e) -> Left e
        (Right f'', Right x'') -> Right $ f'' x''

instance Alternative (CheckDependency env) where
  empty = CheckDependency $ pure $ Left []
  CheckDependency x <|> CheckDependency y = CheckDependency $ do
    res1 <- x
    case res1 of
      Left _ -> y
      Right x' -> pure $ Right x'

installGHCWindows :: HasBuildConfig env
                  => SetupInfo
                  -> Path Abs File
                  -> ArchiveType
                  -> Path Abs Dir
                  -> Path Abs Dir
                  -> RIO env ()
installGHCWindows si archiveFile archiveType _tempDir destDir = do
  withUnpackedTarball7z "GHC" si archiveFile archiveType destDir
  prettyInfoL
    [ flow "GHC installed to"
    , pretty destDir <> "."
    ]

installMsys2Windows :: HasBuildConfig env
                  => SetupInfo
                  -> Path Abs File
                  -> ArchiveType
                  -> Path Abs Dir
                  -> Path Abs Dir
                  -> RIO env ()
installMsys2Windows si archiveFile archiveType _tempDir destDir = do
  exists <- liftIO $ D.doesDirectoryExist $ toFilePath destDir
  when exists $
    liftIO (D.removeDirectoryRecursive $ toFilePath destDir) `catchIO` \e ->
<<<<<<< HEAD
      throwM $ ExistingMSYS2NotDeleted destDir e
=======
      prettyThrowM $ ExistingMSYS2NotDeleted destDir e
>>>>>>> d963c644

  withUnpackedTarball7z "MSYS2" si archiveFile archiveType destDir


  -- I couldn't find this officially documented anywhere, but you need to run
  -- the MSYS shell once in order to initialize some pacman stuff. Once that
  -- run happens, you can just run commands as usual.
  menv0 <- view processContextL
  newEnv0 <- modifyEnvVars menv0 $ Map.insert "MSYSTEM" "MSYS"
  newEnv <- either throwM pure $ augmentPathMap
              [toFilePath $ destDir </> relDirUsr </> relDirBin]
              (view envVarsL newEnv0)
  menv <- mkProcessContext newEnv
  withWorkingDir (toFilePath destDir) $ withProcessContext menv
    $ proc "sh" ["--login", "-c", "true"] runProcess_

  -- No longer installing git, it's unreliable
  -- (https://github.com/commercialhaskell/stack/issues/1046) and the
  -- MSYS2-installed version has bad CRLF defaults.
  --
  -- Install git. We could install other useful things in the future too.
  -- runCmd (Cmd (Just destDir) "pacman" menv ["-Sy", "--noconfirm", "git"]) Nothing

-- | Unpack a compressed tarball using 7zip.  Expects a single directory in
-- the unpacked results, which is renamed to the destination directory.
withUnpackedTarball7z :: HasBuildConfig env
                      => String -- ^ Name of tool, used in error messages
                      -> SetupInfo
                      -> Path Abs File -- ^ Path to archive file
                      -> ArchiveType
                      -> Path Abs Dir -- ^ Destination directory.
                      -> RIO env ()
withUnpackedTarball7z name si archiveFile archiveType destDir = do
  suffix <-
    case archiveType of
      TarXz -> pure ".xz"
      TarBz2 -> pure ".bz2"
      TarGz -> pure ".gz"
<<<<<<< HEAD
      _ -> throwIO $ TarballInvalid name
  tarFile <-
    case T.stripSuffix suffix $ T.pack $ toFilePath (filename archiveFile) of
      Nothing -> throwIO $ TarballFileInvalid name archiveFile
=======
      _ -> prettyThrowIO $ TarballInvalid name
  tarFile <-
    case T.stripSuffix suffix $ T.pack $ toFilePath (filename archiveFile) of
      Nothing -> prettyThrowIO $ TarballFileInvalid name archiveFile
>>>>>>> d963c644
      Just x -> parseRelFile $ T.unpack x
  run7z <- setup7z si
  let tmpName = toFilePathNoTrailingSep (dirname destDir) ++ "-tmp"
  ensureDir (parent destDir)
  withRunInIO $ \run ->
    withTempDir (parent destDir) tmpName $ \tmpDir ->
      run $ do
        liftIO $ ignoringAbsence (removeDirRecur destDir)
        run7z tmpDir archiveFile
        run7z tmpDir (tmpDir </> tarFile)
        absSrcDir <- expectSingleUnpackedDir archiveFile tmpDir
        renameDir absSrcDir destDir

expectSingleUnpackedDir ::
     (MonadIO m, MonadThrow m)
  => Path Abs File
  -> Path Abs Dir
  -> m (Path Abs Dir)
expectSingleUnpackedDir archiveFile destDir = do
  contents <- listDir destDir
  case contents of
    ([dir], _ ) -> pure dir
<<<<<<< HEAD
    _ -> throwIO $ UnknownArchiveStructure archiveFile
=======
    _ -> prettyThrowIO $ UnknownArchiveStructure archiveFile
>>>>>>> d963c644

-- | Download 7z as necessary, and get a function for unpacking things.
--
-- Returned function takes an unpack directory and archive.
setup7z :: (HasBuildConfig env, MonadIO m)
        => SetupInfo
        -> RIO env (Path Abs Dir -> Path Abs File -> m ())
setup7z si = do
  dir <- view $ configL.to configLocalPrograms
  ensureDir dir
  let exeDestination = dir </> relFile7zexe
      dllDestination = dir </> relFile7zdll
  case (siSevenzDll si, siSevenzExe si) of
    (Just sevenzDll, Just sevenzExe) -> do
      _ <- downloadOrUseLocal "7z.dll" sevenzDll dllDestination
      exePath <- downloadOrUseLocal "7z.exe" sevenzExe exeDestination
      withRunInIO $ \run -> pure $ \outdir archive -> liftIO $ run $ do
        let cmd = toFilePath exePath
            args =
              [ "x"
              , "-o" ++ toFilePath outdir
              , "-y"
              , archiveFP
              ]
            archiveFP = toFilePath archive
            archiveFileName = filename archive
            archiveDisplay = fromString $ toFilePath archiveFileName
            isExtract = FP.takeExtension archiveFP == ".tar"
        prettyInfoL
          [ if isExtract then "Extracting" else "Decompressing"
          , pretty archiveFileName <> "..."
          ]
        ec <-
          proc cmd args $ \pc ->
          if isExtract
            then withProcessWait (setStdout createSource pc) $ \p -> do
              total <- runConduit
                 $ getStdout p
                .| filterCE (== 10) -- newline characters
                .| foldMC
                     (\count bs -> do
                         let count' = count + S.length bs
                         logSticky $ "Extracted " <> display count' <> " files"
                         pure count'
                     )
                     0
              logStickyDone $
                   "Extracted total of "
                <> display total
                <> " files from "
                <> archiveDisplay
              waitExitCode p
            else runProcess pc
        when (ec /= ExitSuccess) $
<<<<<<< HEAD
          liftIO $ throwM (ProblemWhileDecompressing archive)
    _ -> throwM SetupInfoMissingSevenz
=======
          liftIO $ prettyThrowM (ProblemWhileDecompressing archive)
    _ -> prettyThrowM SetupInfoMissingSevenz
>>>>>>> d963c644

chattyDownload :: HasTerm env
               => Text          -- ^ label
               -> DownloadInfo  -- ^ URL, content-length, sha1, and sha256
               -> Path Abs File -- ^ destination
               -> RIO env ()
chattyDownload label downloadInfo path = do
  let url = downloadInfoUrl downloadInfo
  req <- parseUrlThrow $ T.unpack url
  logSticky $
       "Preparing to download "
    <> display label
    <> " ..."
  logDebug $
       "Downloading from "
    <> display url
    <> " to "
    <> fromString (toFilePath path)
    <> " ..."
  hashChecks <- fmap catMaybes $ forM
    [ ("sha1",   HashCheck SHA1,   downloadInfoSha1)
    , ("sha256", HashCheck SHA256, downloadInfoSha256)
    ]
    $ \(name, constr, getter) ->
      case getter downloadInfo of
        Just bs -> do
          logDebug $
               "Will check against "
            <> name
            <> " hash: "
            <> displayBytesUtf8 bs
          pure $ Just $ constr $ CheckHexDigestByteString bs
        Nothing -> pure Nothing
  when (null hashChecks) $
    prettyWarnS
      "No sha1 or sha256 found in metadata, download hash won't be checked."
  let dReq = setHashChecks hashChecks $
             setLengthCheck mtotalSize $
             mkDownloadRequest req
  x <- verifiedDownloadWithProgress dReq path label mtotalSize
  if x
    then logStickyDone ("Downloaded " <> display label <> ".")
    else logStickyDone ("Already downloaded " <> display label <> ".")
 where
  mtotalSize = downloadInfoContentLength downloadInfo

-- | Perform a basic sanity check of GHC
sanityCheck :: (HasProcessContext env, HasLogFunc env)
            => Path Abs File -> RIO env ()
sanityCheck ghc = withSystemTempDir "stack-sanity-check" $ \dir -> do
  let fp = toFilePath $ dir </> relFileMainHs
  liftIO $ S.writeFile fp $ T.encodeUtf8 $ T.pack $ unlines
    [ "import Distribution.Simple" -- ensure Cabal library is present
    , "main = putStrLn \"Hello World\""
    ]
  logDebug $ "Performing a sanity check on: " <> fromString (toFilePath ghc)
  eres <- withWorkingDir (toFilePath dir) $ proc (toFilePath ghc)
    [ fp
    , "-no-user-package-db"
    ] $ try . readProcess_
  case eres of
<<<<<<< HEAD
    Left e -> throwIO $ GHCSanityCheckCompileFailed e ghc
=======
    Left e -> prettyThrowIO $ GHCSanityCheckCompileFailed e ghc
>>>>>>> d963c644
    Right _ -> pure () -- TODO check that the output of running the command is
                       -- correct

-- Remove potentially confusing environment variables
removeHaskellEnvVars :: Map Text Text -> Map Text Text
removeHaskellEnvVars =
  Map.delete "GHC_PACKAGE_PATH" .
  Map.delete "GHC_ENVIRONMENT" .
  Map.delete "HASKELL_PACKAGE_SANDBOX" .
  Map.delete "HASKELL_PACKAGE_SANDBOXES" .
  Map.delete "HASKELL_DIST_DIR" .
  -- https://github.com/commercialhaskell/stack/issues/1460
  Map.delete "DESTDIR" .
  -- https://github.com/commercialhaskell/stack/issues/3444
  Map.delete "GHCRTS"

-- | Get map of environment variables to set to change the GHC's encoding to UTF-8
getUtf8EnvVars ::
     (HasPlatform env, HasProcessContext env, HasTerm env)
  => ActualCompiler
  -> RIO env (Map Text Text)
getUtf8EnvVars compilerVer =
  if getGhcVersion compilerVer >= mkVersion [7, 10, 3]
    -- GHC_CHARENC supported by GHC >=7.10.3
    then pure $ Map.singleton "GHC_CHARENC" "UTF-8"
    else legacyLocale
 where
  legacyLocale = do
    menv <- view processContextL
    Platform _ os <- view platformL
    if os == Cabal.Windows
      then
        -- On Windows, locale is controlled by the code page, so we don't set
        -- any environment variables.
        pure Map.empty
      else do
        let checkedVars = map checkVar (Map.toList $ view envVarsL menv)
            -- List of environment variables that will need to be updated to set
            -- UTF-8 (because they currently do not specify UTF-8).
            needChangeVars = concatMap fst checkedVars
            -- Set of locale-related environment variables that have already
            -- have a value.
            existingVarNames = Set.unions (map snd checkedVars)
            -- True if a locale is already specified by one of the "global"
            -- locale variables.
            hasAnyExisting =
              any (`Set.member` existingVarNames) ["LANG", "LANGUAGE", "LC_ALL"]
        if null needChangeVars && hasAnyExisting
          then
            -- If no variables need changes and at least one "global" variable
            -- is set, no changes to environment need to be made.
            pure Map.empty
          else do
            -- Get a list of known locales by running @locale -a@.
            elocales <- tryAny (fst <$> proc "locale" ["-a"] readProcess_)
            let
                -- Filter the list to only include locales with UTF-8 encoding.
                utf8Locales =
                  case elocales of
                    Left _ -> []
                    Right locales ->
                      filter
                        isUtf8Locale
                        ( T.lines $
                          T.decodeUtf8With
                            T.lenientDecode $
                            LBS.toStrict locales
                        )
                mfallback = getFallbackLocale utf8Locales
            when
              (isNothing mfallback)
              ( prettyWarnS
                  "Unable to set locale to UTF-8 encoding; GHC may \
                  \fail with 'invalid character'"
              )
            let
                -- Get the new values of variables to adjust.
                changes =
                  Map.unions $
                  map
                    (adjustedVarValue menv utf8Locales mfallback)
                    needChangeVars
                -- Get the values of variables to add.
                adds
                  | hasAnyExisting =
                      -- If we already have a "global" variable, then nothing
                      -- needs to be added.
                      Map.empty
                  | otherwise =
                      -- If we don't already have a "global" variable, then set
                      -- LANG to the fallback.
                      case mfallback of
                        Nothing -> Map.empty
                        Just fallback ->
                          Map.singleton "LANG" fallback
            pure (Map.union changes adds)
  -- Determines whether an environment variable is locale-related and, if so,
  -- whether it needs to be adjusted.
  checkVar :: (Text, Text) -> ([Text], Set Text)
  checkVar (k,v) =
    if k `elem` ["LANG", "LANGUAGE"] || "LC_" `T.isPrefixOf` k
      then if isUtf8Locale v
             then ([], Set.singleton k)
             else ([k], Set.singleton k)
      else ([], Set.empty)
  -- Adjusted value of an existing locale variable.  Looks for valid UTF-8
  -- encodings with same language /and/ territory, then with same language, and
  -- finally the first UTF-8 locale returned by @locale -a@.
  adjustedVarValue ::
       ProcessContext
    -> [Text]
    -> Maybe Text
    -> Text
    -> Map Text Text
  adjustedVarValue menv utf8Locales mfallback k =
    case Map.lookup k (view envVarsL menv) of
      Nothing -> Map.empty
      Just v ->
        case concatMap
               (matchingLocales utf8Locales)
               [ T.takeWhile (/= '.') v <> "."
               , T.takeWhile (/= '_') v <> "_"] of
          (v':_) -> Map.singleton k v'
          [] -> case mfallback of
                  Just fallback -> Map.singleton k fallback
                  Nothing -> Map.empty
  -- Determine the fallback locale, by looking for any UTF-8 locale prefixed
  -- with the list in @fallbackPrefixes@, and if not found, picking the first
  -- UTF-8 encoding returned by @locale -a@.
  getFallbackLocale :: [Text] -> Maybe Text
  getFallbackLocale utf8Locales =
    case concatMap (matchingLocales utf8Locales) fallbackPrefixes of
      (v:_) -> Just v
      [] -> case utf8Locales of
              [] -> Nothing
              (v:_) -> Just v
  -- Filter the list of locales for any with the given prefixes
  -- (case-insensitive).
  matchingLocales :: [Text] -> Text -> [Text]
  matchingLocales utf8Locales prefix =
    filter (\v -> T.toLower prefix `T.isPrefixOf` T.toLower v) utf8Locales
  -- Does the locale have one of the encodings in @utf8Suffixes@
  -- (case-insensitive)?
  isUtf8Locale locale =
    any (\ v -> T.toLower v `T.isSuffixOf` T.toLower locale) utf8Suffixes
  -- Prefixes of fallback locales (case-insensitive)
  fallbackPrefixes = ["C.", "en_US.", "en_"]
  -- Suffixes of UTF-8 locales (case-insensitive)
  utf8Suffixes = [".UTF-8", ".utf8"]

-- Binary Stack upgrades

-- | Information on a binary release of Stack
data StackReleaseInfo
  = SRIGitHub !Value
    -- ^ Metadata downloaded from GitHub releases about available binaries.
  | SRIHaskellStackOrg !HaskellStackOrg
    -- ^ Information on the latest available binary for the current platforms.

data HaskellStackOrg = HaskellStackOrg
  { hsoUrl :: !Text
  , hsoVersion :: !Version
  }
  deriving Show

downloadStackReleaseInfo ::
     (HasPlatform env, HasLogFunc env)
  => Maybe String -- GitHub org
  -> Maybe String -- GitHub repo
  -> Maybe String -- ^ optional version
  -> RIO env StackReleaseInfo
downloadStackReleaseInfo Nothing Nothing Nothing = do
  platform <- view platformL
  -- Fallback list of URLs to try for upgrading.
  let urls0 =
        case platform of
          Platform X86_64 Cabal.Linux ->
            [ "https://get.haskellstack.org/upgrade/linux-x86_64-static.tar.gz"
            , "https://get.haskellstack.org/upgrade/linux-x86_64.tar.gz"
            ]
          Platform X86_64 Cabal.OSX ->
            [ "https://get.haskellstack.org/upgrade/osx-x86_64.tar.gz"
            ]
          Platform X86_64 Cabal.Windows ->
            [ "https://get.haskellstack.org/upgrade/windows-x86_64.tar.gz"
            ]
          _ -> []
      -- Helper function: extract the version from a GitHub releases URL.
  let extractVersion loc = do
        version0 <-
          case reverse $ splitOn "/" $ T.unpack loc of
            _final:version0:_ -> Right version0
            _ -> Left $ "Insufficient pieces in location: " ++ show loc
        version1 <-
          maybe (Left "no leading v on version") Right $ stripPrefix "v" version0
        maybe (Left $ "Invalid version: " ++ show version1) Right $ parseVersion version1

      -- Try out different URLs. If we've exhausted all of them, fall back to GitHub.
      loop [] = do
        logDebug "Could not get binary from haskellstack.org, trying GitHub"
        downloadStackReleaseInfoGitHub Nothing Nothing Nothing

      -- Try the next URL
      loop (url:urls) = do
        -- Make a HEAD request without any redirects
        req <- setRequestMethod "HEAD" <$> parseRequest (T.unpack url)
        res <- httpLbs req { redirectCount = 0 }

        -- Look for a redirect. We're looking for a standard GitHub releases
        -- URL where we can extract version information from.
        case getResponseHeader "location" res of
          [] -> logDebug "No location header found, continuing" *> loop urls
          -- Exactly one location header.
          [locBS] ->
            case decodeUtf8' locBS of
              Left e ->
                   logDebug
                     (   "Invalid UTF8: "
                     <> displayShow (locBS, e)
                     )
                *> loop urls
              Right loc ->
                case extractVersion loc of
                  Left s ->
                       logDebug
                         (   "No version found: "
                         <> displayShow (url, loc, s)
                         )
                    *> loop (loc:urls)
                  -- We found a valid URL, let's use it!
                  Right version -> do
                    let hso = HaskellStackOrg
                                { hsoUrl = loc
                                , hsoVersion = version
                                }
                    logDebug $
                         "Downloading from haskellstack.org: "
                      <> displayShow hso
                    pure $ SRIHaskellStackOrg hso
          locs ->
               logDebug
                 (  "Multiple location headers found: "
                 <> displayShow locs
                 )
            *> loop urls
  loop urls0
downloadStackReleaseInfo morg mrepo mver =
  downloadStackReleaseInfoGitHub morg mrepo mver

-- | Same as above, but always uses GitHub
downloadStackReleaseInfoGitHub ::
     (MonadIO m, MonadThrow m)
  => Maybe String -- GitHub org
  -> Maybe String -- GitHub repo
  -> Maybe String -- ^ optional version
  -> m StackReleaseInfo
downloadStackReleaseInfoGitHub morg mrepo mver = liftIO $ do
  let org = fromMaybe "commercialhaskell" morg
      repo = fromMaybe "stack" mrepo
  let url = concat
        [ "https://api.github.com/repos/"
        , org
        , "/"
        , repo
        , "/releases/"
        , case mver of
            Nothing -> "latest"
            Just ver -> "tags/v" ++ ver
        ]
  req <- parseRequest url
  res <- httpJSON $ setGitHubHeaders req
  let code = getResponseStatusCode res
  if code >= 200 && code < 300
    then pure $ SRIGitHub $ getResponseBody res
<<<<<<< HEAD
    else throwIO $ StackReleaseInfoNotFound url
=======
    else prettyThrowIO $ StackReleaseInfoNotFound url
>>>>>>> d963c644

preferredPlatforms :: (MonadReader env m, HasPlatform env, MonadThrow m)
                   => m [(Bool, String)]
preferredPlatforms = do
  Platform arch' os' <- view platformL
  (isWindows, os) <-
    case os' of
      Cabal.Linux -> pure (False, "linux")
      Cabal.Windows -> pure (True, "windows")
      Cabal.OSX -> pure (False, "osx")
      Cabal.FreeBSD -> pure (False, "freebsd")
<<<<<<< HEAD
      _ -> throwM $ BinaryUpgradeOnOSUnsupported os'
=======
      _ -> prettyThrowM $ BinaryUpgradeOnOSUnsupported os'
>>>>>>> d963c644
  arch <-
    case arch' of
      I386 -> pure "i386"
      X86_64 -> pure "x86_64"
      Arm -> pure "arm"
<<<<<<< HEAD
      _ -> throwM $ BinaryUpgradeOnArchUnsupported arch'
=======
      _ -> prettyThrowM $ BinaryUpgradeOnArchUnsupported arch'
>>>>>>> d963c644
  let hasgmp4 = False -- FIXME import relevant code from Stack.Setup?
                      -- checkLib $(mkRelFile "libgmp.so.3")
      suffixes
        | hasgmp4 = ["-static", "-gmp4", ""]
        | otherwise = ["-static", ""]
  pure $ map (\suffix -> (isWindows, concat [os, "-", arch, suffix])) suffixes

downloadStackExe ::
     HasConfig env
  => [(Bool, String)] -- ^ acceptable platforms
  -> StackReleaseInfo
  -> Path Abs Dir -- ^ destination directory
  -> Bool -- ^ perform PATH-aware checking, see #3232
  -> (Path Abs File -> IO ()) -- ^ test the temp exe before renaming
  -> RIO env ()
downloadStackExe platforms0 archiveInfo destDir checkPath testExe = do
  (isWindows, archiveURL) <-
<<<<<<< HEAD
    let loop [] = throwIO $ StackBinaryArchiveNotFound (map snd platforms0)
=======
    let loop [] =
          prettyThrowIO $ StackBinaryArchiveNotFound (map snd platforms0)
>>>>>>> d963c644
        loop ((isWindows, p'):ps) = do
          let p = T.pack p'
          prettyInfoL
            [ flow "Querying for archive location for platform:"
            , style Current (fromString p') <> "."
            ]
          case findArchive archiveInfo p of
            Just x -> pure (isWindows, x)
            Nothing -> loop ps
    in  loop platforms0

  let (destFile, tmpFile)
        | isWindows =
            ( destDir </> relFileStackDotExe
            , destDir </> relFileStackDotTmpDotExe
            )
        | otherwise =
            ( destDir </> relFileStack
            , destDir </> relFileStackDotTmp
            )

  prettyInfoL
    [ flow "Downloading from:"
    , style Url (fromString $ T.unpack archiveURL) <> "."
    ]

  liftIO $
    if | ".tar.gz" `T.isSuffixOf` archiveURL ->
           handleTarball tmpFile isWindows archiveURL
       | ".zip" `T.isSuffixOf` archiveURL ->
            throwIO StackBinaryArchiveZipUnsupportedBug
<<<<<<< HEAD
       | otherwise -> throwIO $ StackBinaryArchiveUnsupported archiveURL
=======
       | otherwise -> prettyThrowIO $ StackBinaryArchiveUnsupported archiveURL
>>>>>>> d963c644

  prettyInfoS "Download complete, testing executable."

  -- We need to call getExecutablePath before we overwrite the
  -- currently running binary: after that, Linux will append
  -- (deleted) to the filename.
  currExe <- liftIO getExecutablePath >>= parseAbsFile

  liftIO $ do
    setFileExecutable (toFilePath tmpFile)
    testExe tmpFile

  relocateStackExeFile currExe tmpFile destFile

  prettyInfoL
    [ flow "New Stack executable available at:"
    , pretty destFile <> "."
    ]

  destDir' <- liftIO . D.canonicalizePath . toFilePath $ destDir
  warnInstallSearchPathIssues destDir' ["stack"]

  when checkPath $ performPathChecking destFile currExe
    `catchAny` (logError . displayShow)
 where

  findArchive (SRIGitHub val) platformPattern = do
    Object top <- pure val
    Array assets <- KeyMap.lookup "assets" top
    getFirst $ foldMap (First . findMatch pattern') assets
   where
    pattern' = mconcat ["-", platformPattern, "."]

    findMatch pattern'' (Object o) = do
        String name <- KeyMap.lookup "name" o
        guard $ not $ ".asc" `T.isSuffixOf` name
        guard $ pattern'' `T.isInfixOf` name
        String url <- KeyMap.lookup "browser_download_url" o
        Just url
    findMatch _ _ = Nothing
  findArchive (SRIHaskellStackOrg hso) _ = pure $ hsoUrl hso

  handleTarball :: Path Abs File -> Bool -> T.Text -> IO ()
  handleTarball tmpFile isWindows url = do
    req <- fmap setGitHubHeaders $ parseUrlThrow $ T.unpack url
    withResponse req $ \res -> do
      entries <- fmap (Tar.read . LBS.fromChunks)
        $ lazyConsume
        $ getResponseBody res .| ungzip
<<<<<<< HEAD
      let loop Tar.Done = throwIO $ StackBinaryNotInArchive exeName url
=======
      let loop Tar.Done = prettyThrowIO $ StackBinaryNotInArchive exeName url
>>>>>>> d963c644
          loop (Tar.Fail e) = throwM e
          loop (Tar.Next e es) =
            case FP.splitPath (Tar.entryPath e) of
              -- Ignore the first component, see:
              -- https://github.com/commercialhaskell/stack/issues/5288
              [_ignored, name] | name == exeName -> do
                case Tar.entryContent e of
                  Tar.NormalFile lbs _ -> do
                    ensureDir destDir
                    LBS.writeFile (toFilePath tmpFile) lbs
<<<<<<< HEAD
                  _ -> throwIO $ FileTypeInArchiveInvalid e url
=======
                  _ -> prettyThrowIO $ FileTypeInArchiveInvalid e url
>>>>>>> d963c644
              _ -> loop es
      loop entries
   where
    exeName
      | isWindows = "stack.exe"
      | otherwise = "stack"

relocateStackExeFile ::
     HasTerm env
  => Path Abs File
     -- ^ Path to the currently running executable
  -> Path Abs File
     -- ^ Path to the executable file to be relocated
  -> Path Abs File
     -- ^ Path to the new location for the excutable file
  -> RIO env ()
relocateStackExeFile currExeFile newExeFile destExeFile = do
  when (osIsWindows && destExeFile == currExeFile) $ do
    -- Windows allows a running executable's file to be renamed, but not to be
    -- overwritten.
    old <- addExtension ".old" currExeFile
    prettyInfoL
      [ flow "Renaming existing:"
      , pretty currExeFile
      , "as:"
      , pretty old <> "."
      ]
    renameFile currExeFile old
  renameFile newExeFile destExeFile

-- | Ensure that the Stack executable download is in the same location as the
-- currently running executable. See:
-- https://github.com/commercialhaskell/stack/issues/3232
performPathChecking ::
     HasConfig env
  => Path Abs File
     -- ^ Path to the newly downloaded file
  -> Path Abs File
     -- ^ Path to the currently running executable
  -> RIO env ()
performPathChecking newExeFile currExeFile = do
  unless (newExeFile == currExeFile) $ do
    prettyInfoL
      [ flow "Also copying Stack executable to:"
      , pretty currExeFile <> "."
      ]
    tmpFile <- toFilePath <$> addExtension ".tmp" currExeFile
    eres <- tryIO $
      relocateStackExeFile currExeFile newExeFile currExeFile
    case eres of
      Right () -> prettyInfoS "Stack executable copied successfully!"
      Left e
        | isPermissionError e -> if osIsWindows
            then do
              prettyWarn $
                   flow "Permission error when trying to copy:"
                <> blankLine
                <> string (displayException e)
            else do
              prettyWarn $
                   flow "Permission error when trying to copy:"
                <> blankLine
                <> string (displayException e)
                <> blankLine
                <> fillSep
                     [ flow "Should I try to perform the file copy using"
                     , style Shell "sudo" <> "?"
                     , flow "This may fail."
                     ]
              toSudo <- promptBool "Try using sudo? (y/n) "
              when toSudo $ do
                let run cmd args = do
                      ec <- proc cmd args runProcess
                      when (ec /= ExitSuccess) $
                        throwIO $ ProcessExited ec cmd args
                    commands =
                      [ ("sudo",
                          [ "cp"
                          , toFilePath newExeFile
                          , tmpFile
                          ])
                      , ("sudo",
                          [ "mv"
                          , tmpFile
                          , toFilePath currExeFile
                          ])
                      ]
                prettyInfo $
                     flow "Going to run the following commands:"
                  <> blankLine
                  <> bulletedList
                       ( map
                         ( \(cmd, args) ->
                             style Shell $ fillSep
                               $ fromString cmd
                               : map fromString args
                         )
                         commands
                       )
                mapM_ (uncurry run) commands
                prettyInfo $
                     line
                  <> flow "sudo file copy worked!"
        | otherwise -> throwM e

getDownloadVersion :: StackReleaseInfo -> Maybe Version
getDownloadVersion (SRIGitHub val) = do
  Object o <- Just val
  String rawName <- KeyMap.lookup "name" o
  -- drop the "v" at the beginning of the name
  parseVersion $ T.unpack (T.drop 1 rawName)
getDownloadVersion (SRIHaskellStackOrg hso) = Just $ hsoVersion hso<|MERGE_RESOLUTION|>--- conflicted
+++ resolved
@@ -93,11 +93,7 @@
                    , relFileLibgmpSo3, relFileLibncurseswSo6, relFileLibtinfoSo5
                    , relFileLibtinfoSo6, relFileMainHs, relFileStack
                    , relFileStackDotExe, relFileStackDotTmp
-<<<<<<< HEAD
-                   , relFileStackDotTmpDotExe, usrLibDirs
-=======
                    , relFileStackDotTmpDotExe, stackProgName, usrLibDirs
->>>>>>> d963c644
                    )
 import           Stack.Constants.Config ( distRelativeDir )
 import           Stack.GhcPkg
@@ -133,10 +129,6 @@
                    ( Config (..), HasConfig (..), envOverrideSettingsL
                    , ghcInstallHook
                    )
-<<<<<<< HEAD
-import           Stack.Types.Docker ( dockerStackExeArgName )
-=======
->>>>>>> d963c644
 import           Stack.Types.DownloadInfo ( DownloadInfo (..) )
 import           Stack.Types.DumpPackage ( DumpPackage (..) )
 import           Stack.Types.EnvConfig
@@ -172,237 +164,6 @@
 -- | Type representing exceptions thrown by functions exported by the
 -- "Stack.Setup" module
 data SetupException
-<<<<<<< HEAD
-  = UnsupportedSetupCombo OS Arch
-  | MissingDependencies [String]
-  | UnknownCompilerVersion (Set.Set Text) WantedCompiler (Set.Set ActualCompiler)
-  | UnknownOSKey Text
-  | GHCSanityCheckCompileFailed SomeException (Path Abs File)
-  | WantedMustBeGHC
-  | RequireCustomGHCVariant
-  | ProblemWhileDecompressing (Path Abs File)
-  | SetupInfoMissingSevenz
-  | DockerStackExeNotFound Version Text
-  | UnsupportedSetupConfiguration
-  | MSYS2NotFound Text
-  | UnwantedCompilerVersion
-  | UnwantedArchitecture
-  | GHCInfoNotValidUTF8 UnicodeException
-  | GHCInfoNotListOfPairs
-  | GHCInfoMissingGlobalPackageDB
-  | GHCInfoMissingTargetPlatform
-  | GHCInfoTargetPlatformInvalid String
-  | CabalNotFound (Path Abs File)
-  | HadrianScriptNotFound
-  | URLInvalid String
-  | UnknownArchiveExtension String
-  | Unsupported7z
-  | TarballInvalid String
-  | TarballFileInvalid String (Path Abs File)
-  | UnknownArchiveStructure (Path Abs File)
-  | StackReleaseInfoNotFound String
-  | StackBinaryArchiveNotFound [String]
-  | WorkingDirectoryInvalidBug
-  | HadrianBindistNotFound
-  | DownloadAndInstallCompilerError
-  | StackBinaryArchiveZipUnsupportedBug
-  | StackBinaryArchiveUnsupported Text
-  | StackBinaryNotInArchive String Text
-  | FileTypeInArchiveInvalid Tar.Entry Text
-  | BinaryUpgradeOnOSUnsupported Cabal.OS
-  | BinaryUpgradeOnArchUnsupported Cabal.Arch
-  | ExistingMSYS2NotDeleted (Path Abs Dir) IOException
-  deriving (Show, Typeable)
-
-instance Exception SetupException where
-  displayException (UnsupportedSetupCombo os arch) = concat
-    [ "Error: [S-1852]\n"
-    , "I don't know how to install GHC for "
-    , show (os, arch)
-    , ", please install manually"
-    ]
-  displayException (MissingDependencies tools) = concat
-    [ "Error: [S-2126]\n"
-    , "The following executables are missing and must be installed: "
-    , intercalate ", " tools
-    ]
-  displayException (UnknownCompilerVersion oskeys wanted known) = concat
-    [ "Error: [S-9443]\n"
-    , "No setup information found for "
-    , T.unpack $ utf8BuilderToText $ display wanted
-    , " on your platform.\nThis probably means a GHC bindist has not yet been \
-      \added for OS key '"
-    , T.unpack (T.intercalate "', '" (sort $ Set.toList oskeys))
-    , "'.\nSupported versions: "
-    , T.unpack (T.intercalate ", " (map compilerVersionText (sort $ Set.toList known)))
-    ]
-  displayException (UnknownOSKey oskey) = concat
-    [ "Error: [S-6810]\n"
-    , "Unable to find installation URLs for OS key: "
-    , T.unpack oskey
-    ]
-  displayException (GHCSanityCheckCompileFailed e ghc) = concat
-    [ "Error: [S-5159]\n"
-    , "The GHC located at "
-    , toFilePath ghc
-    , " failed to compile a sanity check. Please see:\n\n"
-    , "    http://docs.haskellstack.org/en/stable/install_and_upgrade/\n\n"
-    , "for more information. Exception was:\n"
-    , displayException e
-    ]
-  displayException WantedMustBeGHC =
-    "Error: [S-9030]\n"
-    ++ "The wanted compiler must be GHC."
-  displayException RequireCustomGHCVariant =
-    "Error: [S-8948]\n"
-    ++ "A custom '--ghc-variant' must be specified to use '--ghc-bindist'."
-  displayException (ProblemWhileDecompressing archive) = concat
-    [ "Error: [S-2905]\n"
-    , "Problem while decompressing "
-    , toFilePath archive
-    ]
-  displayException SetupInfoMissingSevenz =
-    "Error: [S-9561]\n"
-    ++ "SetupInfo missing Sevenz EXE/DLL."
-  displayException (DockerStackExeNotFound stackVersion' osKey) = concat
-    [ "Error: [S-1457]\n"
-    , stackProgName
-    , "-"
-    , versionString stackVersion'
-    , " executable not found for "
-    , T.unpack osKey
-    , "\nUse the '"
-    , T.unpack dockerStackExeArgName
-    , "' option to specify a location."]
-  displayException UnsupportedSetupConfiguration =
-    "Error: [S-7748]\n"
-    ++ "Stack does not know how to install GHC on your system \
-       \configuration, please install manually."
-  displayException (MSYS2NotFound osKey) = concat
-    [ "Error: [S-5308]\n"
-    , "MSYS2 not found for "
-    , T.unpack osKey
-    ]
-  displayException UnwantedCompilerVersion =
-    "Error: [S-5127]\n"
-    ++ "Not the compiler version we want."
-  displayException UnwantedArchitecture =
-    "Error: [S-1540]\n"
-    ++ "Not the architecture we want."
-  displayException (GHCInfoNotValidUTF8 e) = concat
-    [ "Error: [S-8668]\n"
-    , "GHC info is not valid UTF-8: "
-    , displayException e
-    ]
-  displayException GHCInfoNotListOfPairs =
-    "Error: [S-4878]\n"
-    ++ "GHC info does not parse as a list of pairs."
-  displayException GHCInfoMissingGlobalPackageDB =
-    "Error: [S-2965]\n"
-    ++ "Key 'Global Package DB' not found in GHC info."
-  displayException GHCInfoMissingTargetPlatform =
-    "Error: [S-5219]\n"
-    ++ "Key 'Target platform' not found in GHC info."
-  displayException (GHCInfoTargetPlatformInvalid targetPlatform) = concat
-    [ "Error: [S-8299]\n"
-    , "Invalid target platform in GHC info: "
-    , targetPlatform
-    ]
-  displayException (CabalNotFound compiler) = concat
-    [ "Error: [S-2574]\n"
-    , "Cabal library not found in global package database for "
-    , toFilePath compiler
-    ]
-  displayException HadrianScriptNotFound =
-    "Error: [S-1128]\n"
-    ++ "No Hadrian build script found."
-  displayException (URLInvalid url) = concat
-    [ "Error: [S-1906]\n"
-    , "`url` must be either an HTTP URL or a file path: "
-    , url
-    ]
-  displayException (UnknownArchiveExtension url) = concat
-    [ "Error: [S-1648]\n"
-    , "Unknown extension for url: "
-    , url
-    ]
-  displayException Unsupported7z =
-    "Error: [S-4509]\n"
-    ++ "Don't know how to deal with .7z files on non-Windows."
-  displayException (TarballInvalid name) = concat
-    [ "Error: [S-3158]\n"
-    , name
-    , " must be a tarball file."
-    ]
-  displayException (TarballFileInvalid name archiveFile) = concat
-    [ "Error: [S-5252]\n"
-    , "Invalid "
-    , name
-    , " filename: "
-    , show archiveFile
-    ]
-  displayException (UnknownArchiveStructure archiveFile) = concat
-    [ "Error: [S-1827]\n"
-    , "Expected a single directory within unpacked "
-    , toFilePath archiveFile
-    ]
-  displayException (StackReleaseInfoNotFound url) = concat
-    [ "Error: [S-9476]\n"
-    , "Could not get release information for Stack from: "
-    , url
-    ]
-  displayException (StackBinaryArchiveNotFound platforms) = concat
-    [ "Error: [S-4461]\n"
-    , "Unable to find binary Stack archive for platforms: "
-    , unwords platforms
-    ]
-  displayException WorkingDirectoryInvalidBug = bugReport "[S-2076]"
-    "Invalid working directory."
-  displayException HadrianBindistNotFound =
-    "Error: [S-6617]\n"
-    ++ "Can't find Hadrian-generated binary distribution."
-  displayException DownloadAndInstallCompilerError =
-    "Error: [S-7227]\n"
-    ++ "'downloadAndInstallCompiler' should not be reached with ghc-git."
-  displayException StackBinaryArchiveZipUnsupportedBug = bugReport "[S-3967]"
-    "FIXME: Handle zip files."
-  displayException (StackBinaryArchiveUnsupported archiveURL) = concat
-    [ "Error: [S-6636]\n"
-    , "Unknown archive format for Stack archive: "
-    , T.unpack archiveURL
-    ]
-  displayException (StackBinaryNotInArchive exeName url) = concat
-    [ "Error: [S-7871]\n"
-    , "Stack executable "
-    , exeName
-    , " not found in archive from "
-    , T.unpack url
-    ]
-  displayException (FileTypeInArchiveInvalid e url) = concat
-    [ "Error: [S-5046]\n"
-    , "Invalid file type for tar entry named "
-    , Tar.entryPath e
-    , " downloaded from "
-    , T.unpack url
-    ]
-  displayException (BinaryUpgradeOnOSUnsupported os) = concat
-    [ "Error: [S-4132]\n"
-    , "Binary upgrade not yet supported on OS: "
-    , show os
-    ]
-  displayException (BinaryUpgradeOnArchUnsupported arch) = concat
-    [ "Error: [S-3249]\n"
-    , "Binary upgrade not yet supported on arch: "
-    , show arch
-    ]
-  displayException (ExistingMSYS2NotDeleted destDir e) = concat
-    [ "Error: [S-4230]\n"
-    , "Could not delete existing MSYS2 directory: "
-    , toFilePath destDir
-    , "\n"
-    , displayException e
-    ]
-=======
   = WorkingDirectoryInvalidBug
   | StackBinaryArchiveZipUnsupportedBug
   deriving (Show, Typeable)
@@ -412,7 +173,6 @@
     "Invalid working directory."
   displayException StackBinaryArchiveZipUnsupportedBug = bugReport "[S-3967]"
     "FIXME: Handle zip files."
->>>>>>> d963c644
 
 -- | Type representing \'pretty\' exceptions thrown by functions exported by the
 -- "Stack.Setup" module
@@ -428,8 +188,6 @@
   | InvalidGhcAt !(Path Abs File) !SomeException
   | ExecutableNotFound ![Path Abs File]
   | SandboxedCompilerNotFound ![String] ![Path Abs Dir]
-<<<<<<< HEAD
-=======
   | UnsupportedSetupCombo !OS !Arch
   | MissingDependencies ![String]
   | UnknownCompilerVersion
@@ -468,7 +226,6 @@
   | BinaryUpgradeOnOSUnsupported !Cabal.OS
   | BinaryUpgradeOnArchUnsupported !Cabal.Arch
   | ExistingMSYS2NotDeleted !(Path Abs Dir) !IOException
->>>>>>> d963c644
   deriving (Show, Typeable)
 
 instance Pretty SetupPrettyException where
@@ -542,8 +299,6 @@
                 \tools, see the output of"
          , style Shell (flow "stack uninstall") <> "."
          ]
-<<<<<<< HEAD
-=======
   pretty (UnsupportedSetupCombo os arch) =
     "[S-1852]"
     <> line
@@ -798,7 +553,6 @@
          ]
     <> blankLine
     <> string (displayException e)
->>>>>>> d963c644
 
 instance Exception SetupPrettyException
 
@@ -1234,11 +988,7 @@
               VersionedDownloadInfo version info <-
                 case Map.lookup osKey $ siMsys2 si of
                   Just x -> pure x
-<<<<<<< HEAD
-                  Nothing -> throwIO $ MSYS2NotFound osKey
-=======
                   Nothing -> prettyThrowIO $ MSYS2NotFound osKey
->>>>>>> d963c644
               let tool = Tool (PackageIdentifier (mkPackageName "msys2") version)
               Just <$> downloadAndInstallTool
                          (configLocalPrograms config)
@@ -1337,16 +1087,6 @@
 
   let canUseCompiler cp
         | soptsSkipGhcCheck sopts = pure cp
-<<<<<<< HEAD
-        | not $ isWanted $ cpCompilerVersion cp = throwIO UnwantedCompilerVersion
-        | cpArch cp /= expectedArch = throwIO UnwantedArchitecture
-        | otherwise = pure cp
-      isWanted = isWantedCompiler (soptsCompilerCheck sopts) (soptsWantedCompiler sopts)
-
-  let checkCompiler :: Path Abs File -> RIO env (Maybe CompilerPaths)
-      checkCompiler compiler = do
-        eres <- tryAny $ pathsFromCompiler wc CompilerBuildStandard False compiler >>= canUseCompiler
-=======
         | not $ isWanted $ cpCompilerVersion cp =
             prettyThrowIO UnwantedCompilerVersion
         | cpArch cp /= expectedArch = prettyThrowIO UnwantedArchitecture
@@ -1358,7 +1098,6 @@
       checkCompiler compiler = do
         eres <- tryAny $
           pathsFromCompiler wc CompilerBuildStandard False compiler >>= canUseCompiler
->>>>>>> d963c644
         case eres of
           Left e -> do
             logDebug $
@@ -1702,13 +1441,8 @@
 
         foundHadrianPaths <-
           filterM doesFileExist $ (cwd </>) <$> hadrianScripts
-<<<<<<< HEAD
-        hadrianPath <-
-          maybe (throwIO HadrianScriptNotFound) pure $ listToMaybe foundHadrianPaths
-=======
         hadrianPath <- maybe (prettyThrowIO HadrianScriptNotFound) pure $
           listToMaybe foundHadrianPaths
->>>>>>> d963c644
 
         logSticky $
              "Building GHC from source with `"
@@ -1754,11 +1488,7 @@
             pure (compilerTool, CompilerBuildStandard)
           _ -> do
             forM_ files (logDebug . fromString . (" - " ++) . toFilePath)
-<<<<<<< HEAD
-            throwIO HadrianBindistNotFound
-=======
             prettyThrowIO HadrianBindistNotFound
->>>>>>> d963c644
 
 -- | Determine which GHC builds to use depending on which shared libraries are
 -- available on the system.
@@ -2057,11 +1787,7 @@
     Just bindistURL -> do
       case ghcVariant of
         GHCCustom _ -> pure ()
-<<<<<<< HEAD
-        _ -> throwM RequireCustomGHCVariant
-=======
         _ -> prettyThrowM RequireCustomGHCVariant
->>>>>>> d963c644
       pure (version, GHCDownloadInfo mempty mempty DownloadInfo
                { downloadInfoUrl = T.pack bindistURL
                , downloadInfoContentLength = Nothing
@@ -2071,11 +1797,7 @@
     _ -> do
       ghcKey <- getGhcKey ghcBuild
       case Map.lookup ghcKey $ siGHCs si of
-<<<<<<< HEAD
-        Nothing -> throwM $ UnknownOSKey ghcKey
-=======
         Nothing -> prettyThrowM $ UnknownOSKey ghcKey
->>>>>>> d963c644
         Just pairs_ ->
           getWantedCompilerInfo ghcKey versionCheck wanted ACGhc pairs_
   config <- view configL
@@ -2107,11 +1829,7 @@
 downloadAndInstallCompiler _ _ WCGhcjs{} _ _ = throwIO GhcjsNotSupported
 
 downloadAndInstallCompiler _ _ WCGhcGit{} _ _ =
-<<<<<<< HEAD
-  throwIO DownloadAndInstallCompilerError
-=======
   prettyThrowIO DownloadAndInstallCompilerError
->>>>>>> d963c644
 
 getWantedCompilerInfo :: (Ord k, MonadThrow m)
                       => Text
@@ -2123,11 +1841,7 @@
 getWantedCompilerInfo key versionCheck wanted toCV pairs_ =
   case mpair of
     Just pair -> pure pair
-<<<<<<< HEAD
-    Nothing -> throwM $
-=======
     Nothing -> prettyThrowM $
->>>>>>> d963c644
       UnknownCompilerVersion
         (Set.singleton key)
         wanted
@@ -2159,13 +1873,8 @@
   -- combined into a single exception (if only @UnknownOSKey@ is thrown, then
   -- the first of those is rethrown, but if any @UnknownCompilerVersion@s are
   -- thrown then the attempted OS keys and available versions are unioned).
-<<<<<<< HEAD
-  go [] Nothing = throwM UnsupportedSetupConfiguration
-  go [] (Just e) = throwM e
-=======
   go [] Nothing = prettyThrowM UnsupportedSetupConfiguration
   go [] (Just e) = prettyThrowM e
->>>>>>> d963c644
   go (b:bs) e = do
     logDebug $ "Trying to setup GHC build: " <> fromString (compilerBuildName b)
     er <- try $ downloadAndInstallCompiler b si wanted versionCheck mbindistURL
@@ -2178,24 +1887,15 @@
           Just (UnknownCompilerVersion ks _ vs) ->
             go bs $ Just $
               UnknownCompilerVersion (Set.union ks' ks) w' (Set.union vs' vs)
-<<<<<<< HEAD
-          Just x -> throwM x
-=======
           Just x -> prettyThrowM x
->>>>>>> d963c644
       Left e'@(UnknownOSKey k') ->
         case e of
           Nothing -> go bs (Just e')
           Just (UnknownOSKey _) -> go bs e
           Just (UnknownCompilerVersion ks w vs) ->
             go bs $ Just $ UnknownCompilerVersion (Set.insert k' ks) w vs
-<<<<<<< HEAD
-          Just x -> throwM x
-      Left e' -> throwM e'
-=======
           Just x -> prettyThrowM x
       Left e' -> prettyThrowM e'
->>>>>>> d963c644
       Right r -> pure (r, b)
 
 getGhcKey ::
@@ -2231,11 +1931,7 @@
     Platform Sparc                 Cabal.Linux   -> pure "linux-sparc"
     Platform AArch64               Cabal.OSX     -> pure "macosx-aarch64"
     Platform AArch64               Cabal.FreeBSD -> pure "freebsd-aarch64"
-<<<<<<< HEAD
-    Platform arch os -> throwM $ UnsupportedSetupCombo os arch
-=======
     Platform arch os -> prettyThrowM $ UnsupportedSetupCombo os arch
->>>>>>> d963c644
 
 downloadOrUseLocal ::
      (HasTerm env, HasBuildConfig env)
@@ -2256,11 +1952,7 @@
       warnOnIgnoredChecks
       root <- view projectRootL
       pure (root </> path)
-<<<<<<< HEAD
-    _ -> throwIO $ URLInvalid url
-=======
     _ -> prettyThrowIO $ URLInvalid url
->>>>>>> d963c644
  where
   url = T.unpack $ downloadInfoUrl downloadInfo
   warnOnIgnoredChecks = do
@@ -2295,11 +1987,7 @@
       ".tar.bz2" -> pure TarBz2
       ".tar.gz" -> pure TarGz
       ".7z.exe" -> pure SevenZ
-<<<<<<< HEAD
-      _ -> throwIO $ UnknownArchiveExtension url
-=======
       _ -> prettyThrowIO $ UnknownArchiveExtension url
->>>>>>> d963c644
 
   relativeFile <- parseRelFile $ toolString tool ++ extension
   let destinationPath = programsDir </> relativeFile
@@ -2342,11 +2030,7 @@
       TarXz -> pure ("xz", 'J')
       TarBz2 -> pure ("bzip2", 'j')
       TarGz -> pure ("gzip", 'z')
-<<<<<<< HEAD
-      SevenZ -> throwIO Unsupported7z
-=======
       SevenZ -> prettyThrowIO Unsupported7z
->>>>>>> d963c644
   -- Slight hack: OpenBSD's tar doesn't support xz.
   -- https://github.com/commercialhaskell/stack/issues/2283#issuecomment-237980986
   let tarDep =
@@ -2415,11 +2099,7 @@
 -- missing.
 checkDependencies :: CheckDependency env a -> RIO env a
 checkDependencies (CheckDependency f) =
-<<<<<<< HEAD
-  f >>= either (throwIO . MissingDependencies) pure
-=======
   f >>= either (prettyThrowIO . MissingDependencies) pure
->>>>>>> d963c644
 
 checkDependency :: HasProcessContext env => String -> CheckDependency env String
 checkDependency tool = CheckDependency $ do
@@ -2475,11 +2155,7 @@
   exists <- liftIO $ D.doesDirectoryExist $ toFilePath destDir
   when exists $
     liftIO (D.removeDirectoryRecursive $ toFilePath destDir) `catchIO` \e ->
-<<<<<<< HEAD
-      throwM $ ExistingMSYS2NotDeleted destDir e
-=======
       prettyThrowM $ ExistingMSYS2NotDeleted destDir e
->>>>>>> d963c644
 
   withUnpackedTarball7z "MSYS2" si archiveFile archiveType destDir
 
@@ -2518,17 +2194,10 @@
       TarXz -> pure ".xz"
       TarBz2 -> pure ".bz2"
       TarGz -> pure ".gz"
-<<<<<<< HEAD
-      _ -> throwIO $ TarballInvalid name
-  tarFile <-
-    case T.stripSuffix suffix $ T.pack $ toFilePath (filename archiveFile) of
-      Nothing -> throwIO $ TarballFileInvalid name archiveFile
-=======
       _ -> prettyThrowIO $ TarballInvalid name
   tarFile <-
     case T.stripSuffix suffix $ T.pack $ toFilePath (filename archiveFile) of
       Nothing -> prettyThrowIO $ TarballFileInvalid name archiveFile
->>>>>>> d963c644
       Just x -> parseRelFile $ T.unpack x
   run7z <- setup7z si
   let tmpName = toFilePathNoTrailingSep (dirname destDir) ++ "-tmp"
@@ -2551,11 +2220,7 @@
   contents <- listDir destDir
   case contents of
     ([dir], _ ) -> pure dir
-<<<<<<< HEAD
-    _ -> throwIO $ UnknownArchiveStructure archiveFile
-=======
     _ -> prettyThrowIO $ UnknownArchiveStructure archiveFile
->>>>>>> d963c644
 
 -- | Download 7z as necessary, and get a function for unpacking things.
 --
@@ -2610,13 +2275,8 @@
               waitExitCode p
             else runProcess pc
         when (ec /= ExitSuccess) $
-<<<<<<< HEAD
-          liftIO $ throwM (ProblemWhileDecompressing archive)
-    _ -> throwM SetupInfoMissingSevenz
-=======
           liftIO $ prettyThrowM (ProblemWhileDecompressing archive)
     _ -> prettyThrowM SetupInfoMissingSevenz
->>>>>>> d963c644
 
 chattyDownload :: HasTerm env
                => Text          -- ^ label
@@ -2678,11 +2338,7 @@
     , "-no-user-package-db"
     ] $ try . readProcess_
   case eres of
-<<<<<<< HEAD
-    Left e -> throwIO $ GHCSanityCheckCompileFailed e ghc
-=======
     Left e -> prettyThrowIO $ GHCSanityCheckCompileFailed e ghc
->>>>>>> d963c644
     Right _ -> pure () -- TODO check that the output of running the command is
                        -- correct
 
@@ -2957,11 +2613,7 @@
   let code = getResponseStatusCode res
   if code >= 200 && code < 300
     then pure $ SRIGitHub $ getResponseBody res
-<<<<<<< HEAD
-    else throwIO $ StackReleaseInfoNotFound url
-=======
     else prettyThrowIO $ StackReleaseInfoNotFound url
->>>>>>> d963c644
 
 preferredPlatforms :: (MonadReader env m, HasPlatform env, MonadThrow m)
                    => m [(Bool, String)]
@@ -2973,21 +2625,13 @@
       Cabal.Windows -> pure (True, "windows")
       Cabal.OSX -> pure (False, "osx")
       Cabal.FreeBSD -> pure (False, "freebsd")
-<<<<<<< HEAD
-      _ -> throwM $ BinaryUpgradeOnOSUnsupported os'
-=======
       _ -> prettyThrowM $ BinaryUpgradeOnOSUnsupported os'
->>>>>>> d963c644
   arch <-
     case arch' of
       I386 -> pure "i386"
       X86_64 -> pure "x86_64"
       Arm -> pure "arm"
-<<<<<<< HEAD
-      _ -> throwM $ BinaryUpgradeOnArchUnsupported arch'
-=======
       _ -> prettyThrowM $ BinaryUpgradeOnArchUnsupported arch'
->>>>>>> d963c644
   let hasgmp4 = False -- FIXME import relevant code from Stack.Setup?
                       -- checkLib $(mkRelFile "libgmp.so.3")
       suffixes
@@ -3005,12 +2649,8 @@
   -> RIO env ()
 downloadStackExe platforms0 archiveInfo destDir checkPath testExe = do
   (isWindows, archiveURL) <-
-<<<<<<< HEAD
-    let loop [] = throwIO $ StackBinaryArchiveNotFound (map snd platforms0)
-=======
     let loop [] =
           prettyThrowIO $ StackBinaryArchiveNotFound (map snd platforms0)
->>>>>>> d963c644
         loop ((isWindows, p'):ps) = do
           let p = T.pack p'
           prettyInfoL
@@ -3042,11 +2682,7 @@
            handleTarball tmpFile isWindows archiveURL
        | ".zip" `T.isSuffixOf` archiveURL ->
             throwIO StackBinaryArchiveZipUnsupportedBug
-<<<<<<< HEAD
-       | otherwise -> throwIO $ StackBinaryArchiveUnsupported archiveURL
-=======
        | otherwise -> prettyThrowIO $ StackBinaryArchiveUnsupported archiveURL
->>>>>>> d963c644
 
   prettyInfoS "Download complete, testing executable."
 
@@ -3096,11 +2732,7 @@
       entries <- fmap (Tar.read . LBS.fromChunks)
         $ lazyConsume
         $ getResponseBody res .| ungzip
-<<<<<<< HEAD
-      let loop Tar.Done = throwIO $ StackBinaryNotInArchive exeName url
-=======
       let loop Tar.Done = prettyThrowIO $ StackBinaryNotInArchive exeName url
->>>>>>> d963c644
           loop (Tar.Fail e) = throwM e
           loop (Tar.Next e es) =
             case FP.splitPath (Tar.entryPath e) of
@@ -3111,11 +2743,7 @@
                   Tar.NormalFile lbs _ -> do
                     ensureDir destDir
                     LBS.writeFile (toFilePath tmpFile) lbs
-<<<<<<< HEAD
-                  _ -> throwIO $ FileTypeInArchiveInvalid e url
-=======
                   _ -> prettyThrowIO $ FileTypeInArchiveInvalid e url
->>>>>>> d963c644
               _ -> loop es
       loop entries
    where
