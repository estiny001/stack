--- conflicted
+++ resolved
@@ -80,11 +80,7 @@
 import           Stack.Types.Nix
 import           Stack.Types.Resolver
 import           Stack.Types.Runner
-<<<<<<< HEAD
 import           Stack.Types.SourceMap
-import           Stack.Types.Urls
-=======
->>>>>>> 8c29d445
 import           Stack.Types.Version
 import           System.Console.ANSI (hSupportsANSIWithoutEmulation)
 import           System.Environment
