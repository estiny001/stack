{-# LANGUAGE NoImplicitPrelude   #-}
{-# LANGUAGE ConstraintKinds     #-}
{-# LANGUAGE FlexibleContexts    #-}
{-# LANGUAGE GADTs               #-}
{-# LANGUAGE OverloadedStrings   #-}
{-# LANGUAGE ScopedTypeVariables #-}

-- | Make changes to project or global configuration.
module Stack.ConfigCmd
       (ConfigCmdSet(..)
       ,configCmdSetParser
       ,cfgCmdSet
       ,cfgCmdSetName
       ,configCmdEnvParser
       ,cfgCmdEnv
       ,cfgCmdEnvName
       ,cfgCmdName) where

import           Stack.Prelude
<<<<<<< HEAD
=======
import           Data.Coerce (coerce)
#if MIN_VERSION_aeson(2,0,0)
>>>>>>> 9f50a61f
import qualified Data.Aeson.Key as Key
import qualified Data.Aeson.KeyMap as KeyMap
import           Data.ByteString.Builder (byteString)
import qualified Data.Map.Merge.Strict as Map
import qualified Data.Text as T
import qualified Data.Yaml as Yaml
import qualified Options.Applicative as OA
import qualified Options.Applicative.Types as OA
import           Options.Applicative.Builder.Extra
import           Pantry (loadSnapshot)
import           Path
import qualified RIO.Map as Map
import           RIO.Process (envVarsL)
import           Stack.Config (makeConcreteResolver, getProjectConfig, getImplicitGlobalProjectDir)
import           Stack.Constants
import           Stack.Types.Config
import           Stack.Types.Resolver
import           System.Environment (getEnvironment)
import           Stack.YamlUpdate

data ConfigCmdSet
    = ConfigCmdSetResolver (Unresolved AbstractResolver)
    | ConfigCmdSetSystemGhc CommandScope
                            Bool
    | ConfigCmdSetInstallGhc CommandScope
                             Bool

data CommandScope
    = CommandScopeGlobal
      -- ^ Apply changes to the global configuration,
      --   typically at @~/.stack/config.yaml@.
    | CommandScopeProject
      -- ^ Apply changes to the project @stack.yaml@.

configCmdSetScope :: ConfigCmdSet -> CommandScope
configCmdSetScope (ConfigCmdSetResolver _) = CommandScopeProject
configCmdSetScope (ConfigCmdSetSystemGhc scope _) = scope
configCmdSetScope (ConfigCmdSetInstallGhc scope _) = scope

cfgCmdSet
    :: (HasConfig env, HasGHCVariant env)
    => ConfigCmdSet -> RIO env ()
cfgCmdSet cmd = do
    conf <- view configL
    configFilePath <-
             case configCmdSetScope cmd of
                 CommandScopeProject -> do
                     mstackYamlOption <- view $ globalOptsL.to globalStackYaml
                     mstackYaml <- getProjectConfig mstackYamlOption
                     case mstackYaml of
                         PCProject stackYaml -> return stackYaml
                         PCGlobalProject -> liftM (</> stackDotYaml) (getImplicitGlobalProjectDir conf)
                         PCNoProject _extraDeps -> throwString "config command used when no project configuration available" -- maybe modify the ~/.stack/config.yaml file instead?
                 CommandScopeGlobal -> return (configUserConfigPath conf)
    -- We don't need to worry about checking for a valid yaml here
    rawConfig <- mkRaw <$> liftIO (readFileUtf8 (toFilePath configFilePath))
    (config :: Yaml.Object) <- either throwM return (Yaml.decodeEither' . encodeUtf8 $ coerce rawConfig)
    newValue <- cfgCmdSetValue (parent configFilePath) cmd
    let cmdKey = cfgCmdSetOptionName cmd
        config' = KeyMap.insert (Key.fromText cmdKey) newValue config
<<<<<<< HEAD
=======
        yamlKeys = Key.toText <$> KeyMap.keys config
#else
        config' = HMap.insert cmdKey newValue config
        yamlKeys = HMap.keys config
#endif
>>>>>>> 9f50a61f
    if config' == config
        then logInfo
                 (fromString (toFilePath configFilePath) <>
                  " already contained the intended configuration and remains unchanged.")
        else do
            let configLines = yamlLines rawConfig
            either
                throwM
                (\updated -> do
                    let redressed = unmkRaw $ redress configLines updated
                    writeBinaryFileAtomic configFilePath . byteString $ encodeUtf8 redressed

                    let file = fromString $ toFilePath configFilePath
                    logInfo (file <> " has been updated."))
                (encodeInOrder configLines (coerce yamlKeys) (coerce cmdKey) config')

cfgCmdSetValue
    :: (HasConfig env, HasGHCVariant env)
    => Path Abs Dir -- ^ root directory of project
    -> ConfigCmdSet -> RIO env Yaml.Value
cfgCmdSetValue root (ConfigCmdSetResolver newResolver) = do
    newResolver' <- resolvePaths (Just root) newResolver
    concreteResolver <- makeConcreteResolver newResolver'
    -- Check that the snapshot actually exists
    void $ loadSnapshot =<< completeSnapshotLocation concreteResolver
    return (Yaml.toJSON concreteResolver)
cfgCmdSetValue _ (ConfigCmdSetSystemGhc _ bool') =
    return (Yaml.Bool bool')
cfgCmdSetValue _ (ConfigCmdSetInstallGhc _ bool') =
    return (Yaml.Bool bool')

cfgCmdSetOptionName :: ConfigCmdSet -> Text
cfgCmdSetOptionName (ConfigCmdSetResolver _) = "resolver"
cfgCmdSetOptionName (ConfigCmdSetSystemGhc _ _) = configMonoidSystemGHCName
cfgCmdSetOptionName (ConfigCmdSetInstallGhc _ _) = configMonoidInstallGHCName

cfgCmdName :: String
cfgCmdName = "config"

cfgCmdSetName :: String
cfgCmdSetName = "set"

cfgCmdEnvName :: String
cfgCmdEnvName = "env"

configCmdSetParser :: OA.Parser ConfigCmdSet
configCmdSetParser =
    OA.hsubparser $
    mconcat
        [ OA.command
              "resolver"
              (OA.info
                   (ConfigCmdSetResolver <$>
                    OA.argument
                        readAbstractResolver
                        (OA.metavar "RESOLVER" <>
                         OA.help "E.g. \"nightly\" or \"lts-7.2\""))
                   (OA.progDesc
                        "Change the resolver of the current project. See https://docs.haskellstack.org/en/stable/yaml_configuration/#resolver for more info."))
        , OA.command
              (T.unpack configMonoidSystemGHCName)
              (OA.info
                   (ConfigCmdSetSystemGhc <$> scopeFlag <*> boolArgument)
                   (OA.progDesc
                        "Configure whether stack should use a system GHC installation or not."))
        , OA.command
              (T.unpack configMonoidInstallGHCName)
              (OA.info
                   (ConfigCmdSetInstallGhc <$> scopeFlag <*> boolArgument)
                   (OA.progDesc
                        "Configure whether stack should automatically install GHC when necessary."))
        ]

scopeFlag :: OA.Parser CommandScope
scopeFlag =
    OA.flag
        CommandScopeProject
        CommandScopeGlobal
        (OA.long "global" <>
         OA.help
             "Modify the global configuration (typically at \"~/.stack/config.yaml\") instead of the project stack.yaml.")

readBool :: OA.ReadM Bool
readBool = do
    s <- OA.readerAsk
    case s of
        "true" -> return True
        "false" -> return False
        _ -> OA.readerError ("Invalid value " ++ show s ++ ": Expected \"true\" or \"false\"")

boolArgument :: OA.Parser Bool
boolArgument = OA.argument readBool (OA.metavar "true|false" <> OA.completeWith ["true", "false"])

configCmdEnvParser :: OA.Parser EnvSettings
configCmdEnvParser = EnvSettings
  <$> boolFlags True "locals" "include local package information" mempty
  <*> boolFlags True "ghc-package-path" "set GHC_PACKAGE_PATH variable" mempty
  <*> boolFlags True "stack-exe" "set STACK_EXE environment variable" mempty
  <*> boolFlags False "locale-utf8" "set the GHC_CHARENC environment variable to UTF8" mempty
  <*> boolFlags False "keep-ghc-rts" "keep any GHC_RTS environment variables" mempty

data EnvVarAction = EVASet !Text | EVAUnset
  deriving Show

cfgCmdEnv :: EnvSettings -> RIO EnvConfig ()
cfgCmdEnv es = do
  origEnv <- liftIO $ Map.fromList . map (first fromString) <$> getEnvironment
  mkPC <- view $ configL.to configProcessContextSettings
  pc <- liftIO $ mkPC es
  let newEnv = pc ^. envVarsL
      actions = Map.merge
        (pure EVAUnset)
        (Map.traverseMissing $ \_k new -> pure (EVASet new))
        (Map.zipWithMaybeAMatched $ \_k old new -> pure $
            if fromString old == new
              then Nothing
              else Just (EVASet new))
        origEnv
        newEnv
      toLine key EVAUnset = "unset " <> encodeUtf8Builder key <> ";\n"
      toLine key (EVASet value) =
        encodeUtf8Builder key <> "='" <>
        encodeUtf8Builder (T.concatMap escape value) <> -- TODO more efficient to use encodeUtf8BuilderEscaped
        "'; export " <>
        encodeUtf8Builder key <> ";\n"
      escape '\'' = "'\"'\"'"
      escape c = T.singleton c
  hPutBuilder stdout $ Map.foldMapWithKey toLine actions<|MERGE_RESOLUTION|>--- conflicted
+++ resolved
@@ -17,11 +17,7 @@
        ,cfgCmdName) where
 
 import           Stack.Prelude
-<<<<<<< HEAD
-=======
 import           Data.Coerce (coerce)
-#if MIN_VERSION_aeson(2,0,0)
->>>>>>> 9f50a61f
 import qualified Data.Aeson.Key as Key
 import qualified Data.Aeson.KeyMap as KeyMap
 import           Data.ByteString.Builder (byteString)
@@ -82,14 +78,7 @@
     newValue <- cfgCmdSetValue (parent configFilePath) cmd
     let cmdKey = cfgCmdSetOptionName cmd
         config' = KeyMap.insert (Key.fromText cmdKey) newValue config
-<<<<<<< HEAD
-=======
         yamlKeys = Key.toText <$> KeyMap.keys config
-#else
-        config' = HMap.insert cmdKey newValue config
-        yamlKeys = HMap.keys config
-#endif
->>>>>>> 9f50a61f
     if config' == config
         then logInfo
                  (fromString (toFilePath configFilePath) <>
