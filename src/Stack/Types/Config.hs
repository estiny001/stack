{-# LANGUAGE NoImplicitPrelude     #-}
{-# LANGUAGE ConstraintKinds       #-}
{-# LANGUAGE CPP                   #-}
{-# LANGUAGE DataKinds             #-}
{-# LANGUAGE DefaultSignatures     #-}
{-# LANGUAGE DeriveDataTypeable    #-}
{-# LANGUAGE DeriveGeneric         #-}
{-# LANGUAGE FlexibleContexts      #-}
{-# LANGUAGE FlexibleInstances     #-}
{-# LANGUAGE GADTs                 #-}
{-# LANGUAGE MultiParamTypeClasses #-}
{-# LANGUAGE MultiWayIf            #-}
{-# LANGUAGE OverloadedStrings     #-}
{-# LANGUAGE QuasiQuotes           #-}
{-# LANGUAGE RecordWildCards       #-}
{-# LANGUAGE ScopedTypeVariables   #-}
{-# LANGUAGE TypeFamilies          #-}
{-# LANGUAGE ViewPatterns          #-}

-- | The Config type.

module Stack.Types.Config
  (
  -- * Main configuration types and classes
  -- ** HasPlatform & HasStackRoot
   HasPlatform(..)
  ,PlatformVariant(..)
  -- ** Runner
  ,HasRunner(..)
  ,Runner(..)
  ,ColorWhen(..)
  ,terminalL
  ,reExecL
  -- ** Config & HasConfig
  ,Config(..)
  ,HasConfig(..)
  ,askLatestSnapshotUrl
  ,configProjectRoot
  -- ** BuildConfig & HasBuildConfig
  ,BuildConfig(..)
  ,ProjectPackage(..)
  ,DepPackage(..)
  ,ppRoot
  ,ppVersion
  ,ppComponents
  ,ppGPD
  ,stackYamlL
  ,projectRootL
  ,HasBuildConfig(..)
  -- ** Storage databases
  ,UserStorage(..)
  ,ProjectStorage(..)
  -- ** GHCVariant & HasGHCVariant
  ,GHCVariant(..)
  ,ghcVariantName
  ,ghcVariantSuffix
  ,parseGHCVariant
  ,HasGHCVariant(..)
  ,snapshotsDir
  -- ** EnvConfig & HasEnvConfig
  ,EnvConfig(..)
  ,HasSourceMap(..)
  ,HasEnvConfig(..)
  ,getCompilerPath
  -- * Details
  -- ** ApplyGhcOptions
  ,ApplyGhcOptions(..)
  -- ** CabalConfigKey
  ,CabalConfigKey(..)
  -- ** ConfigException
  ,HpackExecutable(..)
  ,ConfigException(..)
  -- ** ConfigMonoid
  ,ConfigMonoid(..)
  ,configMonoidInstallGHCName
  ,configMonoidSystemGHCName
  ,parseConfigMonoid
  -- ** DumpLogs
  ,DumpLogs(..)
  -- ** EnvSettings
  ,EnvSettings(..)
  ,minimalEnvSettings
  ,defaultEnvSettings
  ,plainEnvSettings
  -- ** GlobalOpts & GlobalOptsMonoid
  ,GlobalOpts(..)
  ,GlobalOptsMonoid(..)
  ,StackYamlLoc(..)
  ,stackYamlLocL
  ,LockFileBehavior(..)
  ,readLockFileBehavior
  ,lockFileBehaviorL
  ,defaultLogLevel
  -- ** Project & ProjectAndConfigMonoid
  ,Project(..)
  ,ProjectConfig(..)
  ,Curator(..)
  ,ProjectAndConfigMonoid(..)
  ,parseProjectAndConfigMonoid
  -- ** PvpBounds
  ,PvpBounds(..)
  ,PvpBoundsType(..)
  ,parsePvpBounds
  -- ** ColorWhen
  ,readColorWhen
  -- ** Styles
  ,readStyles
  -- ** SCM
  ,SCM(..)
  -- * Paths
  ,bindirSuffix
  ,GlobalInfoSource(..)
  ,getProjectWorkDir
  ,docDirSuffix
  ,extraBinDirs
  ,hpcReportDir
  ,installationRootDeps
  ,installationRootLocal
  ,bindirCompilerTools
  ,hoogleRoot
  ,hoogleDatabasePath
  ,packageDatabaseDeps
  ,packageDatabaseExtra
  ,packageDatabaseLocal
  ,platformOnlyRelDir
  ,platformGhcRelDir
  ,platformGhcVerOnlyRelDir
  ,useShaPathOnWindows
  ,shaPath
  ,shaPathForBytes
  ,workDirL
<<<<<<< HEAD
  ,ghcInstallHook
  -- * Command-specific types
=======
  -- * Command-related types
  ,AddCommand
>>>>>>> 1ddf6c03
  -- ** Eval
  ,EvalOpts(..)
  -- ** Exec
  ,ExecOpts(..)
  ,SpecialExecCmd(..)
  ,ExecOptsExtra(..)
  -- ** Setup
  ,DownloadInfo(..)
  ,VersionedDownloadInfo(..)
  ,GHCDownloadInfo(..)
  ,SetupInfo(..)
  -- ** Docker entrypoint
  ,DockerEntrypoint(..)
  ,DockerUser(..)
  ,module X
  -- * Lens helpers
  ,wantedCompilerVersionL
  ,actualCompilerVersionL
  ,HasCompiler(..)
  ,DumpPackage(..)
  ,CompilerPaths(..)
  ,GhcPkgExe(..)
  ,getGhcPkgExe
  ,cpWhich
  ,ExtraDirs(..)
  ,buildOptsL
  ,globalOptsL
  ,buildOptsInstallExesL
  ,buildOptsMonoidHaddockL
  ,buildOptsMonoidTestsL
  ,buildOptsMonoidBenchmarksL
  ,buildOptsMonoidInstallExesL
  ,buildOptsHaddockL
  ,globalOptsBuildOptsMonoidL
  ,stackRootL
  ,cabalVersionL
  ,whichCompilerL
  ,envOverrideSettingsL
  ,shouldForceGhcColorFlag
  ,appropriateGhcColorFlag
  -- * Helper logging functions
  ,prettyStackDevL
  -- * Lens reexport
  ,view
  ,to
  ) where

import           Control.Monad.Writer (Writer, tell)
import           Control.Monad.Trans.Except (ExceptT)
import           Crypto.Hash (hashWith, SHA1(..))
import           Stack.Prelude
import           Pantry.Internal.AesonExtended
                 (ToJSON, toJSON, FromJSON, FromJSONKey (..), parseJSON, withText, object,
                  (.=), (..:), (...:), (..:?), (..!=), Value(Bool),
                  withObjectWarnings, WarningParser, Object, jsonSubWarnings,
                  jsonSubWarningsT, jsonSubWarningsTT, WithJSONWarnings(..),
                  FromJSONKeyFunction (FromJSONKeyTextParser))
import           Data.Attoparsec.Args (parseArgs, EscapingMode (Escaping))
import qualified Data.ByteArray.Encoding as Mem (convertToBase, Base(Base16))
import qualified Data.ByteString.Char8 as S8
import           Data.Coerce (coerce)
import           Data.List (stripPrefix)
import qualified Data.List.NonEmpty as NonEmpty
import qualified Data.Map as Map
import qualified Data.Map.Strict as M
import qualified Data.Monoid as Monoid
import           Data.Monoid.Map (MonoidMap(..))
import qualified Data.Set as Set
import qualified Data.Text as T
import           Data.Yaml (ParseException)
import qualified Data.Yaml as Yaml
import qualified Distribution.License as C
import           Distribution.ModuleName (ModuleName)
import           Distribution.PackageDescription (GenericPackageDescription)
import qualified Distribution.PackageDescription as C
import           Distribution.System (Platform, Arch)
import qualified Distribution.Text
#if !MIN_VERSION_Cabal(3,4,0)
import qualified Distribution.Types.UnqualComponentName as C
#endif
import           Distribution.Version (anyVersion, mkVersion', mkVersion)
import           Generics.Deriving.Monoid (memptydefault, mappenddefault)
import           Lens.Micro
import           Options.Applicative (ReadM)
import qualified Options.Applicative as OA
import qualified Options.Applicative.Types as OA
import           Pantry.Internal (Storage)
import           Path
import qualified Paths_stack as Meta
import qualified RIO.List as List
import           RIO.PrettyPrint (HasTerm (..), StyleDoc, prettyWarnL, prettyDebugL)
import           RIO.PrettyPrint.StylesUpdate (StylesUpdate,
                     parseStylesUpdateFromString, HasStylesUpdate (..))
import           Stack.Constants
import           Stack.Types.Compiler
import           Stack.Types.CompilerBuild
import           Stack.Types.Docker
import           Stack.Types.GhcPkgId
import           Stack.Types.NamedComponent
import           Stack.Types.Nix
import           Stack.Types.Resolver
import           Stack.Types.SourceMap
import           Stack.Types.TemplateName
import           Stack.Types.Version
import qualified System.FilePath as FilePath
import           System.PosixCompat.Types (UserID, GroupID, FileMode)
import           RIO.Process (ProcessContext, HasProcessContext (..))
import           Casa.Client (CasaRepoPrefix)

-- Re-exports
import           Stack.Types.Config.Build as X

-- | The base environment that almost everything in Stack runs in,
-- based off of parsing command line options in 'GlobalOpts'. Provides
-- logging and process execution.
data Runner = Runner
  { runnerGlobalOpts :: !GlobalOpts
  , runnerUseColor   :: !Bool
  , runnerLogFunc    :: !LogFunc
  , runnerTermWidth  :: !Int
  , runnerProcessContext :: !ProcessContext
  }

data ColorWhen = ColorNever | ColorAlways | ColorAuto
    deriving (Eq, Show, Generic)

instance FromJSON ColorWhen where
    parseJSON v = do
        s <- parseJSON v
        case s of
            "never"  -> return ColorNever
            "always" -> return ColorAlways
            "auto"   -> return ColorAuto
            _ -> fail ("Unknown color use: " <> s <> ". Expected values of " <>
                       "option are 'never', 'always', or 'auto'.")

-- | The top-level Stackage configuration.
data Config =
  Config {configWorkDir             :: !(Path Rel Dir)
         -- ^ this allows to override .stack-work directory
         ,configUserConfigPath      :: !(Path Abs File)
         -- ^ Path to user configuration file (usually ~/.stack/config.yaml)
         ,configBuild               :: !BuildOpts
         -- ^ Build configuration
         ,configDocker              :: !DockerOpts
         -- ^ Docker configuration
         ,configNix                 :: !NixOpts
         -- ^ Execution environment (e.g nix-shell) configuration
         ,configProcessContextSettings :: !(EnvSettings -> IO ProcessContext)
         -- ^ Environment variables to be passed to external tools
         ,configLocalProgramsBase   :: !(Path Abs Dir)
         -- ^ Non-platform-specific path containing local installations
         ,configLocalPrograms       :: !(Path Abs Dir)
         -- ^ Path containing local installations (mainly GHC)
         ,configHideTHLoading       :: !Bool
         -- ^ Hide the Template Haskell "Loading package ..." messages from the
         -- console
         ,configPrefixTimestamps    :: !Bool
         -- ^ Prefix build output with timestamps for each line.
         ,configPlatform            :: !Platform
         -- ^ The platform we're building for, used in many directory names
         ,configPlatformVariant     :: !PlatformVariant
         -- ^ Variant of the platform, also used in directory names
         ,configGHCVariant          :: !(Maybe GHCVariant)
         -- ^ The variant of GHC requested by the user.
         ,configGHCBuild            :: !(Maybe CompilerBuild)
         -- ^ Override build of the compiler distribution (e.g. standard, gmp4, tinfo6)
         ,configLatestSnapshot      :: !Text
         -- ^ URL of a JSON file providing the latest LTS and Nightly snapshots.
         ,configSystemGHC           :: !Bool
         -- ^ Should we use the system-installed GHC (on the PATH) if
         -- available? Can be overridden by command line options.
         ,configInstallGHC          :: !Bool
         -- ^ Should we automatically install GHC if missing or the wrong
         -- version is available? Can be overridden by command line options.
         ,configSkipGHCCheck        :: !Bool
         -- ^ Don't bother checking the GHC version or architecture.
         ,configSkipMsys            :: !Bool
         -- ^ On Windows: don't use a sandboxed MSYS
         ,configCompilerCheck       :: !VersionCheck
         -- ^ Specifies which versions of the compiler are acceptable.
         ,configCompilerRepository  :: !CompilerRepository
         -- ^ Specifies the repository containing the compiler sources
         ,configLocalBin            :: !(Path Abs Dir)
         -- ^ Directory we should install executables into
         ,configRequireStackVersion :: !VersionRange
         -- ^ Require a version of stack within this range.
         ,configJobs                :: !Int
         -- ^ How many concurrent jobs to run, defaults to number of capabilities
         ,configOverrideGccPath     :: !(Maybe (Path Abs File))
         -- ^ Optional gcc override path
         ,configExtraIncludeDirs    :: ![FilePath]
         -- ^ --extra-include-dirs arguments
         ,configExtraLibDirs        :: ![FilePath]
         -- ^ --extra-lib-dirs arguments
         ,configCustomPreprocessorExts :: ![Text]
         -- ^ List of custom preprocessors to complete the hard coded ones
         ,configConcurrentTests     :: !Bool
         -- ^ Run test suites concurrently
         ,configTemplateParams      :: !(Map Text Text)
         -- ^ Parameters for templates.
         ,configScmInit             :: !(Maybe SCM)
         -- ^ Initialize SCM (e.g. git) when creating new projects.
         ,configGhcOptionsByName    :: !(Map PackageName [Text])
         -- ^ Additional GHC options to apply to specific packages.
         ,configGhcOptionsByCat     :: !(Map ApplyGhcOptions [Text])
         -- ^ Additional GHC options to apply to categories of packages
         ,configCabalConfigOpts     :: !(Map CabalConfigKey [Text])
         -- ^ Additional options to be passed to ./Setup.hs configure
         ,configSetupInfoLocations  :: ![String]
         -- ^ URLs or paths to stack-setup.yaml files, for finding tools.
         -- If none present, the default setup-info is used.
         ,configSetupInfoInline     :: !SetupInfo
         -- ^ Additional SetupInfo to use to find tools.
         ,configPvpBounds           :: !PvpBounds
         -- ^ How PVP upper bounds should be added to packages
         ,configModifyCodePage      :: !Bool
         -- ^ Force the code page to UTF-8 on Windows
         ,configRebuildGhcOptions   :: !Bool
         -- ^ Rebuild on GHC options changes
         ,configApplyGhcOptions     :: !ApplyGhcOptions
         -- ^ Which packages to ghc-options on the command line apply to?
         ,configAllowNewer          :: !Bool
         -- ^ Ignore version ranges in .cabal files. Funny naming chosen to
         -- match cabal.
         ,configDefaultTemplate     :: !(Maybe TemplateName)
         -- ^ The default template to use when none is specified.
         -- (If Nothing, the default default is used.)
         ,configAllowDifferentUser  :: !Bool
         -- ^ Allow users other than the stack root owner to use the stack
         -- installation.
         ,configDumpLogs            :: !DumpLogs
         -- ^ Dump logs of local non-dependencies when doing a build.
         ,configProject             :: !(ProjectConfig (Project, Path Abs File))
         -- ^ Project information and stack.yaml file location
         ,configAllowLocals         :: !Bool
         -- ^ Are we allowed to build local packages? The script
         -- command disallows this.
         ,configSaveHackageCreds    :: !Bool
         -- ^ Should we save Hackage credentials to a file?
         ,configHackageBaseUrl      :: !Text
         -- ^ Hackage base URL used when uploading packages
         ,configRunner              :: !Runner
         ,configPantryConfig        :: !PantryConfig
         ,configStackRoot           :: !(Path Abs Dir)
         ,configResolver            :: !(Maybe AbstractResolver)
         -- ^ Any resolver override from the command line
         ,configUserStorage         :: !UserStorage
         -- ^ Database connection pool for user Stack database
         ,configHideSourcePaths     :: !Bool
         -- ^ Enable GHC hiding source paths?
         ,configRecommendUpgrade    :: !Bool
         -- ^ Recommend a Stack upgrade?
         ,configNoRunCompile   :: !Bool
         -- ^ Use --no-run and --compile options when using `stack script`
         ,configStackDeveloperMode  :: !Bool
         -- ^ Turn on Stack developer mode for additional messages?
         }

-- | A bit of type safety to ensure we're talking to the right database.
newtype UserStorage = UserStorage
  { unUserStorage :: Storage
  }

-- | A bit of type safety to ensure we're talking to the right database.
newtype ProjectStorage = ProjectStorage
  { unProjectStorage :: Storage
  }

-- | The project root directory, if in a project.
configProjectRoot :: Config -> Maybe (Path Abs Dir)
configProjectRoot c =
  case configProject c of
    PCProject (_, fp) -> Just $ parent fp
    PCGlobalProject -> Nothing
    PCNoProject _deps -> Nothing

-- | Which packages do configure opts apply to?
data CabalConfigKey
  = CCKTargets -- ^ See AGOTargets
  | CCKLocals -- ^ See AGOLocals
  | CCKEverything -- ^ See AGOEverything
  | CCKPackage !PackageName -- ^ A specific package
  deriving (Show, Read, Eq, Ord)
instance FromJSON CabalConfigKey where
  parseJSON = withText "CabalConfigKey" parseCabalConfigKey
instance FromJSONKey CabalConfigKey where
  fromJSONKey = FromJSONKeyTextParser parseCabalConfigKey

parseCabalConfigKey :: (Monad m, MonadFail m) => Text -> m CabalConfigKey
parseCabalConfigKey "$targets" = pure CCKTargets
parseCabalConfigKey "$locals" = pure CCKLocals
parseCabalConfigKey "$everything" = pure CCKEverything
parseCabalConfigKey name =
  case parsePackageName $ T.unpack name of
    Nothing -> fail $ "Invalid CabalConfigKey: " ++ show name
    Just x -> pure $ CCKPackage x

-- | Which packages do ghc-options on the command line apply to?
data ApplyGhcOptions = AGOTargets -- ^ all local targets
                     | AGOLocals -- ^ all local packages, even non-targets
                     | AGOEverything -- ^ every package
  deriving (Show, Read, Eq, Ord, Enum, Bounded)

instance FromJSON ApplyGhcOptions where
    parseJSON = withText "ApplyGhcOptions" $ \t ->
        case t of
            "targets" -> return AGOTargets
            "locals" -> return AGOLocals
            "everything" -> return AGOEverything
            _ -> fail $ "Invalid ApplyGhcOptions: " ++ show t

-- | Which build log files to dump
data DumpLogs
  = DumpNoLogs -- ^ don't dump any logfiles
  | DumpWarningLogs -- ^ dump logfiles containing warnings
  | DumpAllLogs -- ^ dump all logfiles
  deriving (Show, Read, Eq, Ord, Enum, Bounded)

instance FromJSON DumpLogs where
  parseJSON (Bool True) = return DumpAllLogs
  parseJSON (Bool False) = return DumpNoLogs
  parseJSON v =
    withText
      "DumpLogs"
      (\t ->
          if | t == "none" -> return DumpNoLogs
             | t == "warning" -> return DumpWarningLogs
             | t == "all" -> return DumpAllLogs
             | otherwise -> fail ("Invalid DumpLogs: " ++ show t))
      v

-- | Controls which version of the environment is used
data EnvSettings = EnvSettings
    { esIncludeLocals :: !Bool
    -- ^ include local project bin directory, GHC_PACKAGE_PATH, etc
    , esIncludeGhcPackagePath :: !Bool
    -- ^ include the GHC_PACKAGE_PATH variable
    , esStackExe :: !Bool
    -- ^ set the STACK_EXE variable to the current executable name
    , esLocaleUtf8 :: !Bool
    -- ^ set the locale to C.UTF-8
    , esKeepGhcRts :: !Bool
    -- ^ if True, keep GHCRTS variable in environment
    }
    deriving (Show, Eq, Ord)

type AddCommand =
  ExceptT (RIO Runner ())
          (Writer (OA.Mod OA.CommandFields (RIO Runner (), GlobalOptsMonoid)))
          ()

data ExecOpts = ExecOpts
    { eoCmd :: !SpecialExecCmd
    , eoArgs :: ![String]
    , eoExtra :: !ExecOptsExtra
    } deriving (Show)

data SpecialExecCmd
    = ExecCmd String
    | ExecRun
    | ExecGhc
    | ExecRunGhc
    deriving (Show, Eq)

data ExecOptsExtra = ExecOptsExtra
  { eoEnvSettings :: !EnvSettings
  , eoPackages :: ![String]
  , eoRtsOptions :: ![String]
  , eoCwd :: !(Maybe FilePath)
  }
  deriving (Show)

data EvalOpts = EvalOpts
    { evalArg :: !String
    , evalExtra :: !ExecOptsExtra
    } deriving (Show)

-- | Parsed global command-line options.
data GlobalOpts = GlobalOpts
    { globalReExecVersion :: !(Maybe String) -- ^ Expected re-exec in container version
    , globalDockerEntrypoint :: !(Maybe DockerEntrypoint)
      -- ^ Data used when stack is acting as a Docker entrypoint (internal use only)
    , globalLogLevel     :: !LogLevel -- ^ Log level
    , globalTimeInLog    :: !Bool -- ^ Whether to include timings in logs.
    , globalConfigMonoid :: !ConfigMonoid -- ^ Config monoid, for passing into 'loadConfig'
    , globalResolver     :: !(Maybe AbstractResolver) -- ^ Resolver override
    , globalCompiler     :: !(Maybe WantedCompiler) -- ^ Compiler override
    , globalTerminal     :: !Bool -- ^ We're in a terminal?
    , globalStylesUpdate :: !StylesUpdate -- ^ SGR (Ansi) codes for styles
    , globalTermWidth    :: !(Maybe Int) -- ^ Terminal width override
    , globalStackYaml    :: !StackYamlLoc -- ^ Override project stack.yaml
    , globalLockFileBehavior :: !LockFileBehavior
    } deriving (Show)

-- | Location for the project's stack.yaml file.
data StackYamlLoc
    = SYLDefault
    -- ^ Use the standard parent-directory-checking logic
    | SYLOverride !(Path Abs File)
    -- ^ Use a specific stack.yaml file provided
    | SYLNoProject ![PackageIdentifierRevision]
    -- ^ Do not load up a project, just user configuration. Include
    -- the given extra dependencies with the resolver.
    | SYLGlobalProject
    -- ^ Do not look for a project configuration, and use the implicit global.
    deriving Show

stackYamlLocL :: HasRunner env => Lens' env StackYamlLoc
stackYamlLocL = globalOptsL.lens globalStackYaml (\x y -> x { globalStackYaml = y })

-- | How to interact with lock files
data LockFileBehavior
  = LFBReadWrite
  -- ^ Read and write lock files
  | LFBReadOnly
  -- ^ Read lock files, but do not write them
  | LFBIgnore
  -- ^ Entirely ignore lock files
  | LFBErrorOnWrite
  -- ^ Error out on trying to write a lock file. This can be used to
  -- ensure that lock files in a repository already ensure
  -- reproducible builds.
  deriving (Show, Enum, Bounded)

lockFileBehaviorL :: HasRunner env => SimpleGetter env LockFileBehavior
lockFileBehaviorL = globalOptsL.to globalLockFileBehavior

-- | Parser for 'LockFileBehavior'
readLockFileBehavior :: ReadM LockFileBehavior
readLockFileBehavior = do
  s <- OA.readerAsk
  case Map.lookup s m of
    Just x -> pure x
    Nothing -> OA.readerError $ "Invalid lock file behavior, valid options: " ++
                                List.intercalate ", " (Map.keys m)
  where
    m = Map.fromList $ map (\x -> (render x, x)) [minBound..maxBound]
    render LFBReadWrite = "read-write"
    render LFBReadOnly = "read-only"
    render LFBIgnore = "ignore"
    render LFBErrorOnWrite = "error-on-write"

-- | Project configuration information. Not every run of Stack has a
-- true local project; see constructors below.
data ProjectConfig a
    = PCProject a
    -- ^ Normal run: we want a project, and have one. This comes from
    -- either 'SYLDefault' or 'SYLOverride'.
    | PCGlobalProject
    -- ^ No project was found when using 'SYLDefault'. Instead, use
    -- the implicit global.
    | PCNoProject ![PackageIdentifierRevision]
    -- ^ Use a no project run. This comes from 'SYLNoProject'.

-- | Parsed global command-line options monoid.
data GlobalOptsMonoid = GlobalOptsMonoid
    { globalMonoidReExecVersion :: !(First String) -- ^ Expected re-exec in container version
    , globalMonoidDockerEntrypoint :: !(First DockerEntrypoint)
      -- ^ Data used when stack is acting as a Docker entrypoint (internal use only)
    , globalMonoidLogLevel     :: !(First LogLevel) -- ^ Log level
    , globalMonoidTimeInLog    :: !FirstTrue -- ^ Whether to include timings in logs.
    , globalMonoidConfigMonoid :: !ConfigMonoid -- ^ Config monoid, for passing into 'loadConfig'
    , globalMonoidResolver     :: !(First (Unresolved AbstractResolver)) -- ^ Resolver override
    , globalMonoidResolverRoot :: !(First FilePath) -- ^ root directory for resolver relative path
    , globalMonoidCompiler     :: !(First WantedCompiler) -- ^ Compiler override
    , globalMonoidTerminal     :: !(First Bool) -- ^ We're in a terminal?
    , globalMonoidStyles       :: !StylesUpdate -- ^ Stack's output styles
    , globalMonoidTermWidth    :: !(First Int) -- ^ Terminal width override
    , globalMonoidStackYaml    :: !(First FilePath) -- ^ Override project stack.yaml
    , globalMonoidLockFileBehavior :: !(First LockFileBehavior) -- ^ See 'globalLockFileBehavior'
    } deriving Generic

instance Semigroup GlobalOptsMonoid where
    (<>) = mappenddefault

instance Monoid GlobalOptsMonoid where
    mempty = memptydefault
    mappend = (<>)

-- | Default logging level should be something useful but not crazy.
defaultLogLevel :: LogLevel
defaultLogLevel = LevelInfo

readColorWhen :: ReadM ColorWhen
readColorWhen = do
    s <- OA.readerAsk
    case s of
        "never" -> return ColorNever
        "always" -> return ColorAlways
        "auto" -> return ColorAuto
        _ -> OA.readerError "Expected values of color option are 'never', 'always', or 'auto'."

readStyles :: ReadM StylesUpdate
readStyles = parseStylesUpdateFromString <$> OA.readerAsk

-- | A superset of 'Config' adding information on how to build code. The reason
-- for this breakdown is because we will need some of the information from
-- 'Config' in order to determine the values here.
--
-- These are the components which know nothing about local configuration.
data BuildConfig = BuildConfig
    { bcConfig     :: !Config
    , bcSMWanted :: !SMWanted
    , bcExtraPackageDBs :: ![Path Abs Dir]
      -- ^ Extra package databases
    , bcStackYaml  :: !(Path Abs File)
      -- ^ Location of the stack.yaml file.
      --
      -- Note: if the STACK_YAML environment variable is used, this may be
      -- different from projectRootL </> "stack.yaml" if a different file
      -- name is used.
    , bcProjectStorage :: !ProjectStorage
    -- ^ Database connection pool for project Stack database
    , bcCurator :: !(Maybe Curator)
    }

stackYamlL :: HasBuildConfig env => Lens' env (Path Abs File)
stackYamlL = buildConfigL.lens bcStackYaml (\x y -> x { bcStackYaml = y })

-- | Directory containing the project's stack.yaml file
projectRootL :: HasBuildConfig env => Getting r env (Path Abs Dir)
projectRootL = stackYamlL.to parent

-- | Configuration after the environment has been setup.
data EnvConfig = EnvConfig
    {envConfigBuildConfig :: !BuildConfig
    ,envConfigBuildOptsCLI :: !BuildOptsCLI
    ,envConfigSourceMap :: !SourceMap
    ,envConfigSourceMapHash :: !SourceMapHash
    ,envConfigCompilerPaths :: !CompilerPaths
    }

ppGPD :: MonadIO m => ProjectPackage -> m GenericPackageDescription
ppGPD = liftIO . cpGPD . ppCommon

-- | Root directory for the given 'ProjectPackage'
ppRoot :: ProjectPackage -> Path Abs Dir
ppRoot = parent . ppCabalFP

-- | All components available in the given 'ProjectPackage'
ppComponents :: MonadIO m => ProjectPackage -> m (Set NamedComponent)
ppComponents pp = do
  gpd <- ppGPD pp
  pure $ Set.fromList $ concat
    [ maybe []  (const [CLib]) (C.condLibrary gpd)
    , go CExe   (fst <$> C.condExecutables gpd)
    , go CTest  (fst <$> C.condTestSuites gpd)
    , go CBench (fst <$> C.condBenchmarks gpd)
    ]
  where
    go :: (T.Text -> NamedComponent)
       -> [C.UnqualComponentName]
       -> [NamedComponent]
    go wrapper = map (wrapper . T.pack . C.unUnqualComponentName)

-- | Version for the given 'ProjectPackage
ppVersion :: MonadIO m => ProjectPackage -> m Version
ppVersion = fmap gpdVersion . ppGPD

-- | A project is a collection of packages. We can have multiple stack.yaml
-- files, but only one of them may contain project information.
data Project = Project
    { projectUserMsg :: !(Maybe String)
    -- ^ A warning message to display to the user when the auto generated
    -- config may have issues.
    , projectPackages :: ![RelFilePath]
    -- ^ Packages which are actually part of the project (as opposed
    -- to dependencies).
    , projectDependencies :: ![RawPackageLocation]
    -- ^ Dependencies defined within the stack.yaml file, to be
    -- applied on top of the snapshot.
    , projectFlags :: !(Map PackageName (Map FlagName Bool))
    -- ^ Flags to be applied on top of the snapshot flags.
    , projectResolver :: !RawSnapshotLocation
    -- ^ How we resolve which @Snapshot@ to use
    , projectCompiler :: !(Maybe WantedCompiler)
    -- ^ Override the compiler in 'projectResolver'
    , projectExtraPackageDBs :: ![FilePath]
    , projectCurator :: !(Maybe Curator)
    -- ^ Extra configuration intended exclusively for usage by the
    -- curator tool. In other words, this is /not/ part of the
    -- documented and exposed Stack API. SUBJECT TO CHANGE.
    , projectDropPackages :: !(Set PackageName)
    -- ^ Packages to drop from the 'projectResolver'.
    }
  deriving Show

instance ToJSON Project where
    -- Expanding the constructor fully to ensure we don't miss any fields.
    toJSON (Project userMsg packages extraDeps flags resolver mcompiler extraPackageDBs mcurator drops) = object $ concat
      [ maybe [] (\cv -> ["compiler" .= cv]) mcompiler
      , maybe [] (\msg -> ["user-message" .= msg]) userMsg
      , if null extraPackageDBs then [] else ["extra-package-dbs" .= extraPackageDBs]
      , if null extraDeps then [] else ["extra-deps" .= extraDeps]
      , if Map.null flags then [] else ["flags" .= fmap toCabalStringMap (toCabalStringMap flags)]
      , ["packages" .= packages]
      , ["resolver" .= resolver]
      , maybe [] (\c -> ["curator" .= c]) mcurator
      , if Set.null drops then [] else ["drop-packages" .= Set.map CabalString drops]
      ]

-- | Extra configuration intended exclusively for usage by the
-- curator tool. In other words, this is /not/ part of the
-- documented and exposed Stack API. SUBJECT TO CHANGE.
data Curator = Curator
  { curatorSkipTest :: !(Set PackageName)
  , curatorExpectTestFailure :: !(Set PackageName)
  , curatorSkipBenchmark :: !(Set PackageName)
  , curatorExpectBenchmarkFailure :: !(Set PackageName)
  , curatorSkipHaddock :: !(Set PackageName)
  , curatorExpectHaddockFailure :: !(Set PackageName)
  }
  deriving Show
instance ToJSON Curator where
  toJSON c = object
    [ "skip-test" .= Set.map CabalString (curatorSkipTest c)
    , "expect-test-failure" .= Set.map CabalString (curatorExpectTestFailure c)
    , "skip-bench" .= Set.map CabalString (curatorSkipBenchmark c)
    , "expect-benchmark-failure" .= Set.map CabalString (curatorExpectTestFailure c)
    , "skip-haddock" .= Set.map CabalString (curatorSkipHaddock c)
    , "expect-test-failure" .= Set.map CabalString (curatorExpectHaddockFailure c)
    ]
instance FromJSON (WithJSONWarnings Curator) where
  parseJSON = withObjectWarnings "Curator" $ \o -> Curator
    <$> fmap (Set.map unCabalString) (o ..:? "skip-test" ..!= mempty)
    <*> fmap (Set.map unCabalString) (o ..:? "expect-test-failure" ..!= mempty)
    <*> fmap (Set.map unCabalString) (o ..:? "skip-bench" ..!= mempty)
    <*> fmap (Set.map unCabalString) (o ..:? "expect-benchmark-failure" ..!= mempty)
    <*> fmap (Set.map unCabalString) (o ..:? "skip-haddock" ..!= mempty)
    <*> fmap (Set.map unCabalString) (o ..:? "expect-haddock-failure" ..!= mempty)

-- An uninterpreted representation of configuration options.
-- Configurations may be "cascaded" using mappend (left-biased).
data ConfigMonoid =
  ConfigMonoid
    { configMonoidStackRoot          :: !(First (Path Abs Dir))
    -- ^ See: 'clStackRoot'
    , configMonoidWorkDir            :: !(First (Path Rel Dir))
    -- ^ See: 'configWorkDir'.
    , configMonoidBuildOpts          :: !BuildOptsMonoid
    -- ^ build options.
    , configMonoidDockerOpts         :: !DockerOptsMonoid
    -- ^ Docker options.
    , configMonoidNixOpts            :: !NixOptsMonoid
    -- ^ Options for the execution environment (nix-shell or container)
    , configMonoidConnectionCount    :: !(First Int)
    -- ^ See: 'configConnectionCount'
    , configMonoidHideTHLoading      :: !FirstTrue
    -- ^ See: 'configHideTHLoading'
    , configMonoidPrefixTimestamps   :: !(First Bool)
    -- ^ See: 'configPrefixTimestamps'
    , configMonoidLatestSnapshot     :: !(First Text)
    -- ^ See: 'configLatestSnapshot'
    , configMonoidPackageIndices     :: !(First [HackageSecurityConfig])
    -- ^ See: @picIndices@
    , configMonoidSystemGHC          :: !(First Bool)
    -- ^ See: 'configSystemGHC'
    ,configMonoidInstallGHC          :: !FirstTrue
    -- ^ See: 'configInstallGHC'
    ,configMonoidSkipGHCCheck        :: !FirstFalse
    -- ^ See: 'configSkipGHCCheck'
    ,configMonoidSkipMsys            :: !FirstFalse
    -- ^ See: 'configSkipMsys'
    ,configMonoidCompilerCheck       :: !(First VersionCheck)
    -- ^ See: 'configCompilerCheck'
    ,configMonoidCompilerRepository  :: !(First CompilerRepository)
    -- ^ See: 'configCompilerRepository'
    ,configMonoidRequireStackVersion :: !IntersectingVersionRange
    -- ^ See: 'configRequireStackVersion'
    ,configMonoidArch                :: !(First String)
    -- ^ Used for overriding the platform
    ,configMonoidGHCVariant          :: !(First GHCVariant)
    -- ^ Used for overriding the platform
    ,configMonoidGHCBuild            :: !(First CompilerBuild)
    -- ^ Used for overriding the GHC build
    ,configMonoidJobs                :: !(First Int)
    -- ^ See: 'configJobs'
    ,configMonoidExtraIncludeDirs    :: ![FilePath]
    -- ^ See: 'configExtraIncludeDirs'
    ,configMonoidExtraLibDirs        :: ![FilePath]
    -- ^ See: 'configExtraLibDirs'
    ,configMonoidCustomPreprocessorExts :: ![Text]
    -- ^ See: 'configCustomPreprocessorExts'
    , configMonoidOverrideGccPath    :: !(First (Path Abs File))
    -- ^ Allow users to override the path to gcc
    ,configMonoidOverrideHpack       :: !(First FilePath)
    -- ^ Use Hpack executable (overrides bundled Hpack)
    ,configMonoidConcurrentTests     :: !(First Bool)
    -- ^ See: 'configConcurrentTests'
    ,configMonoidLocalBinPath        :: !(First FilePath)
    -- ^ Used to override the binary installation dir
    ,configMonoidTemplateParameters  :: !(Map Text Text)
    -- ^ Template parameters.
    ,configMonoidScmInit             :: !(First SCM)
    -- ^ Initialize SCM (e.g. git init) when making new projects?
    ,configMonoidGhcOptionsByName    :: !(MonoidMap PackageName (Monoid.Dual [Text]))
    -- ^ See 'configGhcOptionsByName'. Uses 'Monoid.Dual' so that
    -- options from the configs on the right come first, so that they
    -- can be overridden.
    ,configMonoidGhcOptionsByCat     :: !(MonoidMap ApplyGhcOptions (Monoid.Dual [Text]))
    -- ^ See 'configGhcOptionsAll'. Uses 'Monoid.Dual' so that options
    -- from the configs on the right come first, so that they can be
    -- overridden.
    ,configMonoidCabalConfigOpts     :: !(MonoidMap CabalConfigKey (Monoid.Dual [Text]))
    -- ^ See 'configCabalConfigOpts'.
    ,configMonoidExtraPath           :: ![Path Abs Dir]
    -- ^ Additional paths to search for executables in
    ,configMonoidSetupInfoLocations  :: ![String]
    -- ^ See 'configSetupInfoLocations'
    ,configMonoidSetupInfoInline     :: !SetupInfo
    -- ^ See 'configSetupInfoInline'
    ,configMonoidLocalProgramsBase   :: !(First (Path Abs Dir))
    -- ^ Override the default local programs dir, where e.g. GHC is installed.
    ,configMonoidPvpBounds           :: !(First PvpBounds)
    -- ^ See 'configPvpBounds'
    ,configMonoidModifyCodePage      :: !FirstTrue
    -- ^ See 'configModifyCodePage'
    ,configMonoidRebuildGhcOptions   :: !FirstFalse
    -- ^ See 'configMonoidRebuildGhcOptions'
    ,configMonoidApplyGhcOptions     :: !(First ApplyGhcOptions)
    -- ^ See 'configApplyGhcOptions'
    ,configMonoidAllowNewer          :: !(First Bool)
    -- ^ See 'configMonoidAllowNewer'
    ,configMonoidDefaultTemplate     :: !(First TemplateName)
    -- ^ The default template to use when none is specified.
    -- (If Nothing, the default default is used.)
    , configMonoidAllowDifferentUser :: !(First Bool)
    -- ^ Allow users other than the stack root owner to use the stack
    -- installation.
    , configMonoidDumpLogs           :: !(First DumpLogs)
    -- ^ See 'configDumpLogs'
    , configMonoidSaveHackageCreds   :: !(First Bool)
    -- ^ See 'configSaveHackageCreds'
    , configMonoidHackageBaseUrl     :: !(First Text)
    -- ^ See 'configHackageBaseUrl'
    , configMonoidColorWhen          :: !(First ColorWhen)
    -- ^ When to use 'ANSI' colors
    , configMonoidStyles             :: !StylesUpdate
    , configMonoidHideSourcePaths    :: !FirstTrue
    -- ^ See 'configHideSourcePaths'
    , configMonoidRecommendUpgrade   :: !FirstTrue
    -- ^ See 'configRecommendUpgrade'
    , configMonoidCasaRepoPrefix     :: !(First CasaRepoPrefix)
    , configMonoidSnapshotLocation :: !(First Text)
    -- ^ Custom location of LTS/Nightly snapshots
    , configMonoidNoRunCompile  :: !FirstFalse
    -- ^ See: 'configNoRunCompile'
    , configMonoidStackDeveloperMode :: !(First Bool)
    -- ^ See 'configStackDeveloperMode'
    }
  deriving (Show, Generic)

instance Semigroup ConfigMonoid where
    (<>) = mappenddefault

instance Monoid ConfigMonoid where
    mempty = memptydefault
    mappend = (<>)

parseConfigMonoid :: Path Abs Dir -> Value -> Yaml.Parser (WithJSONWarnings ConfigMonoid)
parseConfigMonoid = withObjectWarnings "ConfigMonoid" . parseConfigMonoidObject

-- | Parse a partial configuration.  Used both to parse both a standalone config
-- file and a project file, so that a sub-parser is not required, which would interfere with
-- warnings for missing fields.
parseConfigMonoidObject :: Path Abs Dir -> Object -> WarningParser ConfigMonoid
parseConfigMonoidObject rootDir obj = do
    -- Parsing 'stackRoot' from 'stackRoot'/config.yaml would be nonsensical
    let configMonoidStackRoot = First Nothing
    configMonoidWorkDir <- First <$> obj ..:? configMonoidWorkDirName
    configMonoidBuildOpts <- jsonSubWarnings (obj ..:? configMonoidBuildOptsName ..!= mempty)
    configMonoidDockerOpts <- jsonSubWarnings (obj ..:? configMonoidDockerOptsName ..!= mempty)
    configMonoidNixOpts <- jsonSubWarnings (obj ..:? configMonoidNixOptsName ..!= mempty)
    configMonoidConnectionCount <- First <$> obj ..:? configMonoidConnectionCountName
    configMonoidHideTHLoading <- FirstTrue <$> obj ..:? configMonoidHideTHLoadingName
    configMonoidPrefixTimestamps <- First <$> obj ..:? configMonoidPrefixTimestampsName

    murls :: Maybe Value <- obj ..:? configMonoidUrlsName
    configMonoidLatestSnapshot <-
      case murls of
        Nothing -> pure $ First Nothing
        Just urls -> jsonSubWarnings $ lift $ withObjectWarnings
          "urls"
          (\o -> First <$> o ..:? "latest-snapshot" :: WarningParser (First Text))
          urls

    configMonoidPackageIndices <- First <$> jsonSubWarningsTT (obj ..:?  configMonoidPackageIndicesName)
    configMonoidSystemGHC <- First <$> obj ..:? configMonoidSystemGHCName
    configMonoidInstallGHC <- FirstTrue <$> obj ..:? configMonoidInstallGHCName
    configMonoidSkipGHCCheck <- FirstFalse <$> obj ..:? configMonoidSkipGHCCheckName
    configMonoidSkipMsys <- FirstFalse <$> obj ..:? configMonoidSkipMsysName
    configMonoidRequireStackVersion <- IntersectingVersionRange . unVersionRangeJSON <$> (
                                       obj ..:? configMonoidRequireStackVersionName
                                           ..!= VersionRangeJSON anyVersion)
    configMonoidArch <- First <$> obj ..:? configMonoidArchName
    configMonoidGHCVariant <- First <$> obj ..:? configMonoidGHCVariantName
    configMonoidGHCBuild <- First <$> obj ..:? configMonoidGHCBuildName
    configMonoidJobs <- First <$> obj ..:? configMonoidJobsName
    configMonoidExtraIncludeDirs <- map (toFilePath rootDir FilePath.</>) <$>
        obj ..:?  configMonoidExtraIncludeDirsName ..!= []
    configMonoidExtraLibDirs <- map (toFilePath rootDir FilePath.</>) <$>
        obj ..:?  configMonoidExtraLibDirsName ..!= []
    configMonoidCustomPreprocessorExts <- obj ..:?  configMonoidCustomPreprocessorExtsName ..!= []
    configMonoidOverrideGccPath <- First <$> obj ..:? configMonoidOverrideGccPathName
    configMonoidOverrideHpack <- First <$> obj ..:? configMonoidOverrideHpackName
    configMonoidConcurrentTests <- First <$> obj ..:? configMonoidConcurrentTestsName
    configMonoidLocalBinPath <- First <$> obj ..:? configMonoidLocalBinPathName
    templates <- obj ..:? "templates"
    (configMonoidScmInit,configMonoidTemplateParameters) <-
      case templates of
        Nothing -> return (First Nothing,M.empty)
        Just tobj -> do
          scmInit <- tobj ..:? configMonoidScmInitName
          params <- tobj ..:? configMonoidTemplateParametersName
          return (First scmInit,fromMaybe M.empty params)
    configMonoidCompilerCheck <- First <$> obj ..:? configMonoidCompilerCheckName
    configMonoidCompilerRepository <- First <$> (obj ..:? configMonoidCompilerRepositoryName)

    options <- Map.map unGhcOptions <$> obj ..:? configMonoidGhcOptionsName ..!= mempty

    optionsEverything <-
      case (Map.lookup GOKOldEverything options, Map.lookup GOKEverything options) of
        (Just _, Just _) -> fail "Cannot specify both `*` and `$everything` GHC options"
        (Nothing, Just x) -> return x
        (Just x, Nothing) -> do
          tell "The `*` ghc-options key is not recommended. Consider using $locals, or if really needed, $everything"
          return x
        (Nothing, Nothing) -> return []

    let configMonoidGhcOptionsByCat = coerce $ Map.fromList
          [ (AGOEverything, optionsEverything)
          , (AGOLocals, Map.findWithDefault [] GOKLocals options)
          , (AGOTargets, Map.findWithDefault [] GOKTargets options)
          ]

        configMonoidGhcOptionsByName = coerce $ Map.fromList
            [(name, opts) | (GOKPackage name, opts) <- Map.toList options]

    configMonoidCabalConfigOpts' <- obj ..:? "configure-options" ..!= mempty
    let configMonoidCabalConfigOpts = coerce (configMonoidCabalConfigOpts' :: Map CabalConfigKey [Text])

    configMonoidExtraPath <- obj ..:? configMonoidExtraPathName ..!= []
    configMonoidSetupInfoLocations <- obj ..:? configMonoidSetupInfoLocationsName ..!= []
    configMonoidSetupInfoInline <- jsonSubWarningsT (obj ..:? configMonoidSetupInfoInlineName) ..!= mempty
    configMonoidLocalProgramsBase <- First <$> obj ..:? configMonoidLocalProgramsBaseName
    configMonoidPvpBounds <- First <$> obj ..:? configMonoidPvpBoundsName
    configMonoidModifyCodePage <- FirstTrue <$> obj ..:? configMonoidModifyCodePageName
    configMonoidRebuildGhcOptions <- FirstFalse <$> obj ..:? configMonoidRebuildGhcOptionsName
    configMonoidApplyGhcOptions <- First <$> obj ..:? configMonoidApplyGhcOptionsName
    configMonoidAllowNewer <- First <$> obj ..:? configMonoidAllowNewerName
    configMonoidDefaultTemplate <- First <$> obj ..:? configMonoidDefaultTemplateName
    configMonoidAllowDifferentUser <- First <$> obj ..:? configMonoidAllowDifferentUserName
    configMonoidDumpLogs <- First <$> obj ..:? configMonoidDumpLogsName
    configMonoidSaveHackageCreds <- First <$> obj ..:? configMonoidSaveHackageCredsName
    configMonoidHackageBaseUrl <- First <$> obj ..:? configMonoidHackageBaseUrlName

    configMonoidColorWhenUS <- obj ..:? configMonoidColorWhenUSName
    configMonoidColorWhenGB <- obj ..:? configMonoidColorWhenGBName
    let configMonoidColorWhen =  First $   configMonoidColorWhenUS
                                       <|> configMonoidColorWhenGB

    configMonoidStylesUS <- obj ..:? configMonoidStylesUSName
    configMonoidStylesGB <- obj ..:? configMonoidStylesGBName
    let configMonoidStyles = fromMaybe mempty $   configMonoidStylesUS
                                              <|> configMonoidStylesGB

    configMonoidHideSourcePaths <- FirstTrue <$> obj ..:? configMonoidHideSourcePathsName
    configMonoidRecommendUpgrade <- FirstTrue <$> obj ..:? configMonoidRecommendUpgradeName

    configMonoidCasaRepoPrefix <- First <$> obj ..:? configMonoidCasaRepoPrefixName
    configMonoidSnapshotLocation <- First <$> obj ..:? configMonoidSnapshotLocationName
    configMonoidNoRunCompile <- FirstFalse <$> obj ..:? configMonoidNoRunCompileName

    configMonoidStackDeveloperMode <- First <$> obj ..:? configMonoidStackDeveloperModeName

    return ConfigMonoid {..}

configMonoidWorkDirName :: Text
configMonoidWorkDirName = "work-dir"

configMonoidBuildOptsName :: Text
configMonoidBuildOptsName = "build"

configMonoidDockerOptsName :: Text
configMonoidDockerOptsName = "docker"

configMonoidNixOptsName :: Text
configMonoidNixOptsName = "nix"

configMonoidConnectionCountName :: Text
configMonoidConnectionCountName = "connection-count"

configMonoidHideTHLoadingName :: Text
configMonoidHideTHLoadingName = "hide-th-loading"

configMonoidPrefixTimestampsName :: Text
configMonoidPrefixTimestampsName = "build-output-timestamps"

configMonoidUrlsName :: Text
configMonoidUrlsName = "urls"

configMonoidPackageIndicesName :: Text
configMonoidPackageIndicesName = "package-indices"

configMonoidSystemGHCName :: Text
configMonoidSystemGHCName = "system-ghc"

configMonoidInstallGHCName :: Text
configMonoidInstallGHCName = "install-ghc"

configMonoidSkipGHCCheckName :: Text
configMonoidSkipGHCCheckName = "skip-ghc-check"

configMonoidSkipMsysName :: Text
configMonoidSkipMsysName = "skip-msys"

configMonoidRequireStackVersionName :: Text
configMonoidRequireStackVersionName = "require-stack-version"

configMonoidArchName :: Text
configMonoidArchName = "arch"

configMonoidGHCVariantName :: Text
configMonoidGHCVariantName = "ghc-variant"

configMonoidGHCBuildName :: Text
configMonoidGHCBuildName = "ghc-build"

configMonoidJobsName :: Text
configMonoidJobsName = "jobs"

configMonoidExtraIncludeDirsName :: Text
configMonoidExtraIncludeDirsName = "extra-include-dirs"

configMonoidExtraLibDirsName :: Text
configMonoidExtraLibDirsName = "extra-lib-dirs"

configMonoidCustomPreprocessorExtsName  :: Text
configMonoidCustomPreprocessorExtsName  = "custom-preprocessor-extensions"

configMonoidOverrideGccPathName :: Text
configMonoidOverrideGccPathName = "with-gcc"

configMonoidOverrideHpackName :: Text
configMonoidOverrideHpackName = "with-hpack"

configMonoidConcurrentTestsName :: Text
configMonoidConcurrentTestsName = "concurrent-tests"

configMonoidLocalBinPathName :: Text
configMonoidLocalBinPathName = "local-bin-path"

configMonoidScmInitName :: Text
configMonoidScmInitName = "scm-init"

configMonoidTemplateParametersName :: Text
configMonoidTemplateParametersName = "params"

configMonoidCompilerCheckName :: Text
configMonoidCompilerCheckName = "compiler-check"

configMonoidCompilerRepositoryName :: Text
configMonoidCompilerRepositoryName = "compiler-repository"

configMonoidGhcOptionsName :: Text
configMonoidGhcOptionsName = "ghc-options"

configMonoidExtraPathName :: Text
configMonoidExtraPathName = "extra-path"

configMonoidSetupInfoLocationsName :: Text
configMonoidSetupInfoLocationsName = "setup-info-locations"

configMonoidSetupInfoInlineName :: Text
configMonoidSetupInfoInlineName = "setup-info"

configMonoidLocalProgramsBaseName :: Text
configMonoidLocalProgramsBaseName = "local-programs-path"

configMonoidPvpBoundsName :: Text
configMonoidPvpBoundsName = "pvp-bounds"

configMonoidModifyCodePageName :: Text
configMonoidModifyCodePageName = "modify-code-page"

configMonoidRebuildGhcOptionsName :: Text
configMonoidRebuildGhcOptionsName = "rebuild-ghc-options"

configMonoidApplyGhcOptionsName :: Text
configMonoidApplyGhcOptionsName = "apply-ghc-options"

configMonoidAllowNewerName :: Text
configMonoidAllowNewerName = "allow-newer"

configMonoidDefaultTemplateName :: Text
configMonoidDefaultTemplateName = "default-template"

configMonoidAllowDifferentUserName :: Text
configMonoidAllowDifferentUserName = "allow-different-user"

configMonoidDumpLogsName :: Text
configMonoidDumpLogsName = "dump-logs"

configMonoidSaveHackageCredsName :: Text
configMonoidSaveHackageCredsName = "save-hackage-creds"

configMonoidHackageBaseUrlName :: Text
configMonoidHackageBaseUrlName = "hackage-base-url"

configMonoidColorWhenUSName :: Text
configMonoidColorWhenUSName = "color"

configMonoidColorWhenGBName :: Text
configMonoidColorWhenGBName = "colour"

configMonoidStylesUSName :: Text
configMonoidStylesUSName = "stack-colors"

configMonoidStylesGBName :: Text
configMonoidStylesGBName = "stack-colours"

configMonoidHideSourcePathsName :: Text
configMonoidHideSourcePathsName = "hide-source-paths"

configMonoidRecommendUpgradeName :: Text
configMonoidRecommendUpgradeName = "recommend-stack-upgrade"

configMonoidCasaRepoPrefixName :: Text
configMonoidCasaRepoPrefixName = "casa-repo-prefix"

configMonoidSnapshotLocationName :: Text
configMonoidSnapshotLocationName = "snapshot-location-base"

configMonoidNoRunCompileName :: Text
configMonoidNoRunCompileName = "script-no-run-compile"

configMonoidStackDeveloperModeName :: Text
configMonoidStackDeveloperModeName = "stack-developer-mode"

data ConfigException
  = ParseConfigFileException (Path Abs File) ParseException
  | ParseCustomSnapshotException Text ParseException
  | NoProjectConfigFound (Path Abs Dir) (Maybe Text)
  | UnexpectedArchiveContents [Path Abs Dir] [Path Abs File]
  | UnableToExtractArchive Text (Path Abs File)
  | BadStackVersionException VersionRange
  | NoMatchingSnapshot (NonEmpty SnapName)
  | ResolverMismatch !RawSnapshotLocation String
  | ResolverPartial !RawSnapshotLocation String
  | NoSuchDirectory FilePath
  | ParseGHCVariantException String
  | BadStackRoot (Path Abs Dir)
  | Won'tCreateStackRootInDirectoryOwnedByDifferentUser (Path Abs Dir) (Path Abs Dir) -- ^ @$STACK_ROOT@, parent dir
  | UserDoesn'tOwnDirectory (Path Abs Dir)
  | ManualGHCVariantSettingsAreIncompatibleWithSystemGHC
  | NixRequiresSystemGhc
  | NoResolverWhenUsingNoProject
  | DuplicateLocalPackageNames ![(PackageName, [PackageLocation])]
  deriving Typeable
instance Show ConfigException where
    show (ParseConfigFileException configFile exception) = concat
        [ "Could not parse '"
        , toFilePath configFile
        , "':\n"
        , Yaml.prettyPrintParseException exception
        , "\nSee http://docs.haskellstack.org/en/stable/yaml_configuration/"
        ]
    show (ParseCustomSnapshotException url exception) = concat
        [ "Could not parse '"
        , T.unpack url
        , "':\n"
        , Yaml.prettyPrintParseException exception
        , "\nSee https://docs.haskellstack.org/en/stable/custom_snapshot/"
        ]
    show (NoProjectConfigFound dir mcmd) = concat
        [ "Unable to find a stack.yaml file in the current directory ("
        , toFilePath dir
        , ") or its ancestors"
        , case mcmd of
            Nothing -> ""
            Just cmd -> "\nRecommended action: stack " ++ T.unpack cmd
        ]
    show (UnexpectedArchiveContents dirs files) = concat
        [ "When unpacking an archive specified in your stack.yaml file, "
        , "did not find expected contents. Expected: a single directory. Found: "
        , show ( map (toFilePath . dirname) dirs
               , map (toFilePath . filename) files
               )
        ]
    show (UnableToExtractArchive url file) = concat
        [ "Archive extraction failed. Tarballs and zip archives are supported, couldn't handle the following URL, "
        , T.unpack url, " downloaded to the file ", toFilePath $ filename file
        ]
    show (BadStackVersionException requiredRange) = concat
        [ "The version of stack you are using ("
        , show (mkVersion' Meta.version)
        , ") is outside the required\n"
        ,"version range specified in stack.yaml ("
        , T.unpack (versionRangeText requiredRange)
        , ").\n"
        , "You can upgrade stack by running:\n\n"
        , "stack upgrade"
        ]
    show (NoMatchingSnapshot names) = concat
        [ "None of the following snapshots provides a compiler matching "
        , "your package(s):\n"
        , unlines $ map (\name -> "    - " <> show name)
                        (NonEmpty.toList names)
        , resolveOptions
        ]
    show (ResolverMismatch resolver errDesc) = concat
        [ "Resolver '"
        , T.unpack $ utf8BuilderToText $ display resolver
        , "' does not have a matching compiler to build some or all of your "
        , "package(s).\n"
        , errDesc
        , resolveOptions
        ]
    show (ResolverPartial resolver errDesc) = concat
        [ "Resolver '"
        , T.unpack $ utf8BuilderToText $ display resolver
        , "' does not have all the packages to match your requirements.\n"
        , unlines $ fmap ("    " <>) (lines errDesc)
        , resolveOptions
        ]
    show (NoSuchDirectory dir) =
        "No directory could be located matching the supplied path: " ++ dir
    show (ParseGHCVariantException v) =
        "Invalid ghc-variant value: " ++ v
    show (BadStackRoot stackRoot) = concat
        [ "Invalid stack root: '"
        , toFilePath stackRoot
        , "'. Please provide a valid absolute path."
        ]
    show (Won'tCreateStackRootInDirectoryOwnedByDifferentUser envStackRoot parentDir) = concat
        [ "Preventing creation of stack root '"
        , toFilePath envStackRoot
        , "'. Parent directory '"
        , toFilePath parentDir
        , "' is owned by someone else."
        ]
    show (UserDoesn'tOwnDirectory dir) = concat
        [ "You are not the owner of '"
        , toFilePath dir
        , "'. Aborting to protect file permissions."
        , "\nRetry with '--"
        , T.unpack configMonoidAllowDifferentUserName
        , "' to disable this precaution."
        ]
    show ManualGHCVariantSettingsAreIncompatibleWithSystemGHC = T.unpack $ T.concat
        [ "stack can only control the "
        , configMonoidGHCVariantName
        , " of its own GHC installations. Please use '--no-"
        , configMonoidSystemGHCName
        , "'."
        ]
    show NixRequiresSystemGhc = T.unpack $ T.concat
        [ "stack's Nix integration is incompatible with '--no-system-ghc'. "
        , "Please use '--"
        , configMonoidSystemGHCName
        , "' or disable the Nix integration."
        ]
    show NoResolverWhenUsingNoProject = "When using the script command, you must provide a resolver argument"
    show (DuplicateLocalPackageNames pairs) = concat
        $ "The same package name is used in multiple local packages\n"
        : map go pairs
      where
        go (name, dirs) = unlines
            $ ""
            : (packageNameString name ++ " used in:")
            : map goLoc dirs
        goLoc loc = "- " ++ show loc
instance Exception ConfigException

resolveOptions :: String
resolveOptions =
  unlines [ "\nThis may be resolved by:"
          , "    - Using '--omit-packages' to exclude mismatching package(s)."
          , "    - Using '--resolver' to specify a matching snapshot/resolver"
          ]

-- | Get the URL to request the information on the latest snapshots
askLatestSnapshotUrl :: (MonadReader env m, HasConfig env) => m Text
askLatestSnapshotUrl = view $ configL.to configLatestSnapshot

-- | @".stack-work"@
workDirL :: HasConfig env => Lens' env (Path Rel Dir)
workDirL = configL.lens configWorkDir (\x y -> x { configWorkDir = y })

-- | @STACK_ROOT\/hooks\/@
hooksDir :: HasConfig env => RIO env (Path Abs Dir)
hooksDir = do
  sr <- view $ configL.to configStackRoot
  pure (sr </> [reldir|hooks|])

-- | @STACK_ROOT\/hooks\/ghc-install.sh@
ghcInstallHook :: HasConfig env => RIO env (Path Abs File)
ghcInstallHook = do
  hd <- hooksDir
  pure (hd </> [relfile|ghc-install.sh|])

-- | Per-project work dir
getProjectWorkDir :: (HasBuildConfig env, MonadReader env m) => m (Path Abs Dir)
getProjectWorkDir = do
    root    <- view projectRootL
    workDir <- view workDirL
    return (root </> workDir)

-- | Relative directory for the platform identifier
platformOnlyRelDir
    :: (MonadReader env m, HasPlatform env, MonadThrow m)
    => m (Path Rel Dir)
platformOnlyRelDir = do
    platform <- view platformL
    platformVariant <- view platformVariantL
    parseRelDir (Distribution.Text.display platform ++ platformVariantSuffix platformVariant)

-- | Directory containing snapshots
snapshotsDir :: (MonadReader env m, HasEnvConfig env, MonadThrow m) => m (Path Abs Dir)
snapshotsDir = do
    root <- view stackRootL
    platform <- platformGhcRelDir
    return $ root </> relDirSnapshots </> platform

-- | Installation root for dependencies
installationRootDeps :: (HasEnvConfig env) => RIO env (Path Abs Dir)
installationRootDeps = do
    root <- view stackRootL
    -- TODO: also useShaPathOnWindows here, once #1173 is resolved.
    psc <- platformSnapAndCompilerRel
    return $ root </> relDirSnapshots </> psc

-- | Installation root for locals
installationRootLocal :: (HasEnvConfig env) => RIO env (Path Abs Dir)
installationRootLocal = do
    workDir <- getProjectWorkDir
    psc <- useShaPathOnWindows =<< platformSnapAndCompilerRel
    return $ workDir </> relDirInstall </> psc

-- | Installation root for compiler tools
bindirCompilerTools :: (MonadThrow m, MonadReader env m, HasEnvConfig env) => m (Path Abs Dir)
bindirCompilerTools = do
    config <- view configL
    platform <- platformGhcRelDir
    compilerVersion <- view actualCompilerVersionL
    compiler <- parseRelDir $ compilerVersionString compilerVersion
    return $
        view stackRootL config </>
        relDirCompilerTools </>
        platform </>
        compiler </>
        bindirSuffix

-- | Hoogle directory.
hoogleRoot :: (HasEnvConfig env) => RIO env (Path Abs Dir)
hoogleRoot = do
    workDir <- getProjectWorkDir
    psc <- useShaPathOnWindows =<< platformSnapAndCompilerRel
    return $ workDir </> relDirHoogle </> psc

-- | Get the hoogle database path.
hoogleDatabasePath :: (HasEnvConfig env) => RIO env (Path Abs File)
hoogleDatabasePath = do
    dir <- hoogleRoot
    return (dir </> relFileDatabaseHoo)

-- | Path for platform followed by snapshot name followed by compiler
-- name.
platformSnapAndCompilerRel
    :: (HasEnvConfig env)
    => RIO env (Path Rel Dir)
platformSnapAndCompilerRel = do
    platform <- platformGhcRelDir
    smh <- view $ envConfigL.to envConfigSourceMapHash
    name <- smRelDir smh
    ghc <- compilerVersionDir
    useShaPathOnWindows (platform </> name </> ghc)

-- | Relative directory for the platform and GHC identifier
platformGhcRelDir
    :: (MonadReader env m, HasEnvConfig env, MonadThrow m)
    => m (Path Rel Dir)
platformGhcRelDir = do
    cp <- view compilerPathsL
    let cbSuffix = compilerBuildSuffix $ cpBuild cp
    verOnly <- platformGhcVerOnlyRelDirStr
    parseRelDir (mconcat [ verOnly, cbSuffix ])

-- | Relative directory for the platform and GHC identifier without GHC bindist build
platformGhcVerOnlyRelDir
    :: (MonadReader env m, HasPlatform env, HasGHCVariant env, MonadThrow m)
    => m (Path Rel Dir)
platformGhcVerOnlyRelDir =
    parseRelDir =<< platformGhcVerOnlyRelDirStr

-- | Relative directory for the platform and GHC identifier without GHC bindist build
-- (before parsing into a Path)
platformGhcVerOnlyRelDirStr
    :: (MonadReader env m, HasPlatform env, HasGHCVariant env)
    => m FilePath
platformGhcVerOnlyRelDirStr = do
    platform <- view platformL
    platformVariant <- view platformVariantL
    ghcVariant <- view ghcVariantL
    return $ mconcat [ Distribution.Text.display platform
                     , platformVariantSuffix platformVariant
                     , ghcVariantSuffix ghcVariant ]

-- | This is an attempt to shorten stack paths on Windows to decrease our
-- chances of hitting 260 symbol path limit. The idea is to calculate
-- SHA1 hash of the path used on other architectures, encode with base
-- 16 and take first 8 symbols of it.
useShaPathOnWindows :: MonadThrow m => Path Rel Dir -> m (Path Rel Dir)
useShaPathOnWindows
  | osIsWindows = shaPath
  | otherwise = pure

shaPath :: (IsPath Rel t, MonadThrow m) => Path Rel t -> m (Path Rel t)
shaPath = shaPathForBytes . encodeUtf8 . T.pack . toFilePath

shaPathForBytes :: (IsPath Rel t, MonadThrow m) => ByteString -> m (Path Rel t)
shaPathForBytes
    = parsePath . S8.unpack . S8.take 8
    . Mem.convertToBase Mem.Base16 . hashWith SHA1

-- TODO: Move something like this into the path package. Consider
-- subsuming path-io's 'AnyPath'?
class IsPath b t where
  parsePath :: MonadThrow m => FilePath -> m (Path b t)

instance IsPath Abs Dir where parsePath = parseAbsDir
instance IsPath Rel Dir where parsePath = parseRelDir
instance IsPath Abs File where parsePath = parseAbsFile
instance IsPath Rel File where parsePath = parseRelFile

compilerVersionDir :: (MonadThrow m, MonadReader env m, HasEnvConfig env) => m (Path Rel Dir)
compilerVersionDir = do
    compilerVersion <- view actualCompilerVersionL
    parseRelDir $ case compilerVersion of
        ACGhc version -> versionString version
        ACGhcGit {} -> compilerVersionString compilerVersion

-- | Package database for installing dependencies into
packageDatabaseDeps :: (HasEnvConfig env) => RIO env (Path Abs Dir)
packageDatabaseDeps = do
    root <- installationRootDeps
    return $ root </> relDirPkgdb

-- | Package database for installing local packages into
packageDatabaseLocal :: (HasEnvConfig env) => RIO env (Path Abs Dir)
packageDatabaseLocal = do
    root <- installationRootLocal
    return $ root </> relDirPkgdb

-- | Extra package databases
packageDatabaseExtra :: (MonadReader env m, HasEnvConfig env) => m [Path Abs Dir]
packageDatabaseExtra = view $ buildConfigL.to bcExtraPackageDBs

-- | Where do we get information on global packages for loading up a
-- 'LoadedSnapshot'?
data GlobalInfoSource
  = GISSnapshotHints
  -- ^ Accept the hints in the snapshot definition
  | GISCompiler ActualCompiler
  -- ^ Look up the actual information in the installed compiler

-- | Where HPC reports and tix files get stored.
hpcReportDir :: (HasEnvConfig env)
             => RIO env (Path Abs Dir)
hpcReportDir = do
   root <- installationRootLocal
   return $ root </> relDirHpc

-- | Get the extra bin directories (for the PATH). Puts more local first
--
-- Bool indicates whether or not to include the locals
extraBinDirs :: (HasEnvConfig env)
             => RIO env (Bool -> [Path Abs Dir])
extraBinDirs = do
    deps <- installationRootDeps
    local' <- installationRootLocal
    tools <- bindirCompilerTools
    return $ \locals -> if locals
        then [local' </> bindirSuffix, deps </> bindirSuffix, tools]
        else [deps </> bindirSuffix, tools]

minimalEnvSettings :: EnvSettings
minimalEnvSettings =
    EnvSettings
    { esIncludeLocals = False
    , esIncludeGhcPackagePath = False
    , esStackExe = False
    , esLocaleUtf8 = False
    , esKeepGhcRts = False
    }

-- | Default @EnvSettings@ which includes locals and GHC_PACKAGE_PATH.
--
-- Note that this also passes through the GHCRTS environment variable.
-- See https://github.com/commercialhaskell/stack/issues/3444
defaultEnvSettings :: EnvSettings
defaultEnvSettings = EnvSettings
    { esIncludeLocals = True
    , esIncludeGhcPackagePath = True
    , esStackExe = True
    , esLocaleUtf8 = False
    , esKeepGhcRts = True
    }

-- | Environment settings which do not embellish the environment
--
-- Note that this also passes through the GHCRTS environment variable.
-- See https://github.com/commercialhaskell/stack/issues/3444
plainEnvSettings :: EnvSettings
plainEnvSettings = EnvSettings
    { esIncludeLocals = False
    , esIncludeGhcPackagePath = False
    , esStackExe = False
    , esLocaleUtf8 = False
    , esKeepGhcRts = True
    }

-- | Get the path for the given compiler ignoring any local binaries.
--
-- https://github.com/commercialhaskell/stack/issues/1052
getCompilerPath :: HasCompiler env => RIO env (Path Abs File)
getCompilerPath = view $ compilerPathsL.to cpCompiler

data ProjectAndConfigMonoid
  = ProjectAndConfigMonoid !Project !ConfigMonoid

parseProjectAndConfigMonoid :: Path Abs Dir -> Value -> Yaml.Parser (WithJSONWarnings (IO ProjectAndConfigMonoid))
parseProjectAndConfigMonoid rootDir =
    withObjectWarnings "ProjectAndConfigMonoid" $ \o -> do
        packages <- o ..:? "packages" ..!= [RelFilePath "."]
        deps <- jsonSubWarningsTT (o ..:? "extra-deps") ..!= []
        flags' <- o ..:? "flags" ..!= mempty
        let flags = unCabalStringMap <$> unCabalStringMap
                    (flags' :: Map (CabalString PackageName) (Map (CabalString FlagName) Bool))

        resolver <- jsonSubWarnings $ o ...: ["snapshot", "resolver"]
        mcompiler <- o ..:? "compiler"
        msg <- o ..:? "user-message"
        config <- parseConfigMonoidObject rootDir o
        extraPackageDBs <- o ..:? "extra-package-dbs" ..!= []
        mcurator <- jsonSubWarningsT (o ..:? "curator")
        drops <- o ..:? "drop-packages" ..!= mempty
        return $ do
          deps' <- mapM (resolvePaths (Just rootDir)) deps
          resolver' <- resolvePaths (Just rootDir) resolver
          let project = Project
                  { projectUserMsg = msg
                  , projectResolver = resolver'
                  , projectCompiler = mcompiler -- FIXME make sure resolver' isn't SLCompiler
                  , projectExtraPackageDBs = extraPackageDBs
                  , projectPackages = packages
                  , projectDependencies = concatMap toList (deps' :: [NonEmpty RawPackageLocation])
                  , projectFlags = flags
                  , projectCurator = mcurator
                  , projectDropPackages = Set.map unCabalString drops
                  }
          pure $ ProjectAndConfigMonoid project config

-- | A software control system.
data SCM = Git
  deriving (Show)

instance FromJSON SCM where
    parseJSON v = do
        s <- parseJSON v
        case s of
            "git" -> return Git
            _ -> fail ("Unknown or unsupported SCM: " <> s)

instance ToJSON SCM where
    toJSON Git = toJSON ("git" :: Text)

-- | A variant of the platform, used to differentiate Docker builds from host
data PlatformVariant = PlatformVariantNone
                     | PlatformVariant String

-- | Render a platform variant to a String suffix.
platformVariantSuffix :: PlatformVariant -> String
platformVariantSuffix PlatformVariantNone = ""
platformVariantSuffix (PlatformVariant v) = "-" ++ v

-- | Specialized bariant of GHC (e.g. libgmp4 or integer-simple)
data GHCVariant
    = GHCStandard -- ^ Standard bindist
    | GHCIntegerSimple -- ^ Bindist that uses integer-simple
    | GHCCustom String -- ^ Other bindists
    deriving (Show)

instance FromJSON GHCVariant where
    -- Strange structuring is to give consistent error messages
    parseJSON =
        withText
            "GHCVariant"
            (either (fail . show) return . parseGHCVariant . T.unpack)

-- | Render a GHC variant to a String.
ghcVariantName :: GHCVariant -> String
ghcVariantName GHCStandard = "standard"
ghcVariantName GHCIntegerSimple = "integersimple"
ghcVariantName (GHCCustom name) = "custom-" ++ name

-- | Render a GHC variant to a String suffix.
ghcVariantSuffix :: GHCVariant -> String
ghcVariantSuffix GHCStandard = ""
ghcVariantSuffix v = "-" ++ ghcVariantName v

-- | Parse GHC variant from a String.
parseGHCVariant :: (MonadThrow m) => String -> m GHCVariant
parseGHCVariant s =
    case stripPrefix "custom-" s of
        Just name -> return (GHCCustom name)
        Nothing
          | s == "" -> return GHCStandard
          | s == "standard" -> return GHCStandard
          | s == "integersimple" -> return GHCIntegerSimple
          | otherwise -> return (GHCCustom s)

-- | Build of the compiler distribution (e.g. standard, gmp4, tinfo6)
-- | Information for a file to download.
data DownloadInfo = DownloadInfo
    { downloadInfoUrl :: Text
      -- ^ URL or absolute file path
    , downloadInfoContentLength :: Maybe Int
    , downloadInfoSha1 :: Maybe ByteString
    , downloadInfoSha256 :: Maybe ByteString
    } deriving (Show)

instance FromJSON (WithJSONWarnings DownloadInfo) where
    parseJSON = withObjectWarnings "DownloadInfo" parseDownloadInfoFromObject

-- | Parse JSON in existing object for 'DownloadInfo'
parseDownloadInfoFromObject :: Object -> WarningParser DownloadInfo
parseDownloadInfoFromObject o = do
    url <- o ..: "url"
    contentLength <- o ..:? "content-length"
    sha1TextMay <- o ..:? "sha1"
    sha256TextMay <- o ..:? "sha256"
    return
        DownloadInfo
        { downloadInfoUrl = url
        , downloadInfoContentLength = contentLength
        , downloadInfoSha1 = fmap encodeUtf8 sha1TextMay
        , downloadInfoSha256 = fmap encodeUtf8 sha256TextMay
        }

data VersionedDownloadInfo = VersionedDownloadInfo
    { vdiVersion :: Version
    , vdiDownloadInfo :: DownloadInfo
    }
    deriving Show

instance FromJSON (WithJSONWarnings VersionedDownloadInfo) where
    parseJSON = withObjectWarnings "VersionedDownloadInfo" $ \o -> do
        CabalString version <- o ..: "version"
        downloadInfo <- parseDownloadInfoFromObject o
        return VersionedDownloadInfo
            { vdiVersion = version
            , vdiDownloadInfo = downloadInfo
            }

data GHCDownloadInfo = GHCDownloadInfo
    { gdiConfigureOpts :: [Text]
    , gdiConfigureEnv :: Map Text Text
    , gdiDownloadInfo :: DownloadInfo
    }
    deriving Show

instance FromJSON (WithJSONWarnings GHCDownloadInfo) where
    parseJSON = withObjectWarnings "GHCDownloadInfo" $ \o -> do
        configureOpts <- o ..:? "configure-opts" ..!= mempty
        configureEnv <- o ..:? "configure-env" ..!= mempty
        downloadInfo <- parseDownloadInfoFromObject o
        return GHCDownloadInfo
            { gdiConfigureOpts = configureOpts
            , gdiConfigureEnv = configureEnv
            , gdiDownloadInfo = downloadInfo
            }

data SetupInfo = SetupInfo
    { siSevenzExe :: Maybe DownloadInfo
    , siSevenzDll :: Maybe DownloadInfo
    , siMsys2 :: Map Text VersionedDownloadInfo
    , siGHCs :: Map Text (Map Version GHCDownloadInfo)
    , siStack :: Map Text (Map Version DownloadInfo)
    }
    deriving Show

instance FromJSON (WithJSONWarnings SetupInfo) where
    parseJSON = withObjectWarnings "SetupInfo" $ \o -> do
        siSevenzExe <- jsonSubWarningsT (o ..:? "sevenzexe-info")
        siSevenzDll <- jsonSubWarningsT (o ..:? "sevenzdll-info")
        siMsys2 <- jsonSubWarningsT (o ..:? "msys2" ..!= mempty)
        (fmap unCabalStringMap -> siGHCs) <- jsonSubWarningsTT (o ..:? "ghc" ..!= mempty)
        (fmap unCabalStringMap -> siStack) <- jsonSubWarningsTT (o ..:? "stack" ..!= mempty)
        return SetupInfo {..}

-- | For the @siGHCs@ field maps are deeply merged.
-- For all fields the values from the first @SetupInfo@ win.
instance Semigroup SetupInfo where
    l <> r =
        SetupInfo
        { siSevenzExe = siSevenzExe l <|> siSevenzExe r
        , siSevenzDll = siSevenzDll l <|> siSevenzDll r
        , siMsys2 = siMsys2 l <> siMsys2 r
        , siGHCs = Map.unionWith (<>) (siGHCs l) (siGHCs r)
        , siStack = Map.unionWith (<>) (siStack l) (siStack r) }

instance Monoid SetupInfo where
    mempty =
        SetupInfo
        { siSevenzExe = Nothing
        , siSevenzDll = Nothing
        , siMsys2 = Map.empty
        , siGHCs = Map.empty
        , siStack = Map.empty
        }
    mappend = (<>)

-- | How PVP bounds should be added to .cabal files
data PvpBoundsType
  = PvpBoundsNone
  | PvpBoundsUpper
  | PvpBoundsLower
  | PvpBoundsBoth
  deriving (Show, Read, Eq, Typeable, Ord, Enum, Bounded)

data PvpBounds = PvpBounds
  { pbType :: !PvpBoundsType
  , pbAsRevision :: !Bool
  }
  deriving (Show, Read, Eq, Typeable, Ord)

pvpBoundsText :: PvpBoundsType -> Text
pvpBoundsText PvpBoundsNone = "none"
pvpBoundsText PvpBoundsUpper = "upper"
pvpBoundsText PvpBoundsLower = "lower"
pvpBoundsText PvpBoundsBoth = "both"

parsePvpBounds :: Text -> Either String PvpBounds
parsePvpBounds t = maybe err Right $ do
    (t', asRevision) <-
      case T.break (== '-') t of
        (x, "") -> Just (x, False)
        (x, "-revision") -> Just (x, True)
        _ -> Nothing
    x <- Map.lookup t' m
    Just PvpBounds
      { pbType = x
      , pbAsRevision = asRevision
      }
  where
    m = Map.fromList $ map (pvpBoundsText &&& id) [minBound..maxBound]
    err = Left $ "Invalid PVP bounds: " ++ T.unpack t

instance ToJSON PvpBounds where
  toJSON (PvpBounds typ asRevision) =
    toJSON (pvpBoundsText typ <> (if asRevision then "-revision" else ""))
instance FromJSON PvpBounds where
  parseJSON = withText "PvpBounds" (either fail return . parsePvpBounds)

-- | Data passed into Docker container for the Docker entrypoint's use
newtype DockerEntrypoint = DockerEntrypoint
    { deUser :: Maybe DockerUser
      -- ^ UID/GID/etc of host user, if we wish to perform UID/GID switch in container
    } deriving (Read,Show)

-- | Docker host user info
data DockerUser = DockerUser
    { duUid :: UserID -- ^ uid
    , duGid :: GroupID -- ^ gid
    , duGroups :: [GroupID] -- ^ Supplemantal groups
    , duUmask :: FileMode -- ^ File creation mask }
    } deriving (Read,Show)

data GhcOptionKey
  = GOKOldEverything
  | GOKEverything
  | GOKLocals
  | GOKTargets
  | GOKPackage !PackageName
  deriving (Eq, Ord)

instance FromJSONKey GhcOptionKey where
  fromJSONKey = FromJSONKeyTextParser $ \t ->
    case t of
      "*" -> return GOKOldEverything
      "$everything" -> return GOKEverything
      "$locals" -> return GOKLocals
      "$targets" -> return GOKTargets
      _ ->
        case parsePackageName $ T.unpack t of
          Nothing -> fail $ "Invalid package name: " ++ show t
          Just x -> return $ GOKPackage x
  fromJSONKeyList = FromJSONKeyTextParser $ \_ -> fail "GhcOptionKey.fromJSONKeyList"

newtype GhcOptions = GhcOptions { unGhcOptions :: [Text] }

instance FromJSON GhcOptions where
  parseJSON = withText "GhcOptions" $ \t ->
    case parseArgs Escaping t of
      Left e -> fail e
      Right opts -> return $ GhcOptions $ map T.pack opts

-----------------------------------
-- Lens classes
-----------------------------------

-- | Class for environment values which have a Platform
class HasPlatform env where
    platformL :: Lens' env Platform
    default platformL :: HasConfig env => Lens' env Platform
    platformL = configL.platformL
    {-# INLINE platformL #-}
    platformVariantL :: Lens' env PlatformVariant
    default platformVariantL :: HasConfig env => Lens' env PlatformVariant
    platformVariantL = configL.platformVariantL
    {-# INLINE platformVariantL #-}

-- | Class for environment values which have a GHCVariant
class HasGHCVariant env where
    ghcVariantL :: SimpleGetter env GHCVariant
    default ghcVariantL :: HasConfig env => SimpleGetter env GHCVariant
    ghcVariantL = configL.ghcVariantL
    {-# INLINE ghcVariantL #-}

-- | Class for environment values which have a 'Runner'.
class (HasProcessContext env, HasLogFunc env) => HasRunner env where
  runnerL :: Lens' env Runner
instance HasLogFunc Runner where
  logFuncL = lens runnerLogFunc (\x y -> x { runnerLogFunc = y })
instance HasProcessContext Runner where
  processContextL = lens runnerProcessContext (\x y -> x { runnerProcessContext = y })
instance HasRunner Runner where
  runnerL = id
instance HasStylesUpdate Runner where
  stylesUpdateL = globalOptsL.
                  lens globalStylesUpdate (\x y -> x { globalStylesUpdate = y })
instance HasTerm Runner where
  useColorL = lens runnerUseColor (\x y -> x { runnerUseColor = y })
  termWidthL = lens runnerTermWidth (\x y -> x { runnerTermWidth = y })

globalOptsL :: HasRunner env => Lens' env GlobalOpts
globalOptsL = runnerL.lens runnerGlobalOpts (\x y -> x { runnerGlobalOpts = y })

-- | Class for environment values that can provide a 'Config'.
class (HasPlatform env, HasGHCVariant env, HasProcessContext env, HasPantryConfig env, HasTerm env, HasRunner env) => HasConfig env where
    configL :: Lens' env Config
    default configL :: HasBuildConfig env => Lens' env Config
    configL = buildConfigL.lens bcConfig (\x y -> x { bcConfig = y })
    {-# INLINE configL #-}

class HasConfig env => HasBuildConfig env where
    buildConfigL :: Lens' env BuildConfig
    default buildConfigL :: HasEnvConfig env => Lens' env BuildConfig
    buildConfigL = envConfigL.lens
        envConfigBuildConfig
        (\x y -> x { envConfigBuildConfig = y })

class (HasBuildConfig env, HasSourceMap env, HasCompiler env) => HasEnvConfig env where
    envConfigL :: Lens' env EnvConfig

-----------------------------------
-- Lens instances
-----------------------------------

instance HasPlatform (Platform,PlatformVariant) where
    platformL = _1
    platformVariantL = _2
instance HasPlatform Config where
    platformL = lens configPlatform (\x y -> x { configPlatform = y })
    platformVariantL = lens configPlatformVariant (\x y -> x { configPlatformVariant = y })
instance HasPlatform BuildConfig
instance HasPlatform EnvConfig

instance HasGHCVariant GHCVariant where
    ghcVariantL = id
    {-# INLINE ghcVariantL #-}
instance HasGHCVariant Config where
    ghcVariantL = to $ fromMaybe GHCStandard . configGHCVariant
instance HasGHCVariant BuildConfig
instance HasGHCVariant EnvConfig

instance HasProcessContext Config where
    processContextL = runnerL.processContextL
instance HasProcessContext BuildConfig where
    processContextL = configL.processContextL
instance HasProcessContext EnvConfig where
    processContextL = configL.processContextL

instance HasPantryConfig Config where
    pantryConfigL = lens configPantryConfig (\x y -> x { configPantryConfig = y })
instance HasPantryConfig BuildConfig where
    pantryConfigL = configL.pantryConfigL
instance HasPantryConfig EnvConfig where
    pantryConfigL = configL.pantryConfigL

instance HasConfig Config where
    configL = id
    {-# INLINE configL #-}
instance HasConfig BuildConfig where
    configL = lens bcConfig (\x y -> x { bcConfig = y })
instance HasConfig EnvConfig

instance HasBuildConfig BuildConfig where
    buildConfigL = id
    {-# INLINE buildConfigL #-}
instance HasBuildConfig EnvConfig

instance HasCompiler EnvConfig where
    compilerPathsL = to envConfigCompilerPaths
instance HasEnvConfig EnvConfig where
    envConfigL = id
    {-# INLINE envConfigL #-}

instance HasRunner Config where
  runnerL = lens configRunner (\x y -> x { configRunner = y })
instance HasRunner BuildConfig where
  runnerL = configL.runnerL
instance HasRunner EnvConfig where
  runnerL = configL.runnerL

instance HasLogFunc Config where
  logFuncL = runnerL.logFuncL
instance HasLogFunc BuildConfig where
  logFuncL = runnerL.logFuncL
instance HasLogFunc EnvConfig where
  logFuncL = runnerL.logFuncL

instance HasStylesUpdate Config where
  stylesUpdateL = runnerL.stylesUpdateL
instance HasStylesUpdate BuildConfig where
  stylesUpdateL = runnerL.stylesUpdateL
instance HasStylesUpdate EnvConfig where
  stylesUpdateL = runnerL.stylesUpdateL

instance HasTerm Config where
  useColorL = runnerL.useColorL
  termWidthL = runnerL.termWidthL
instance HasTerm BuildConfig where
  useColorL = runnerL.useColorL
  termWidthL = runnerL.termWidthL
instance HasTerm EnvConfig where
  useColorL = runnerL.useColorL
  termWidthL = runnerL.termWidthL

-----------------------------------
-- Helper lenses
-----------------------------------

stackRootL :: HasConfig s => Lens' s (Path Abs Dir)
stackRootL = configL.lens configStackRoot (\x y -> x { configStackRoot = y })

-- | The compiler specified by the @SnapshotDef@. This may be
-- different from the actual compiler used!
wantedCompilerVersionL :: HasBuildConfig s => Getting r s WantedCompiler
wantedCompilerVersionL = buildConfigL.to (smwCompiler . bcSMWanted)

-- | Location of the ghc-pkg executable
newtype GhcPkgExe = GhcPkgExe (Path Abs File)
  deriving Show

-- | Get the 'GhcPkgExe' from a 'HasCompiler' environment
getGhcPkgExe :: HasCompiler env => RIO env GhcPkgExe
getGhcPkgExe = view $ compilerPathsL.to cpPkg

-- | Dump information for a single package
data DumpPackage = DumpPackage
    { dpGhcPkgId :: !GhcPkgId
    , dpPackageIdent :: !PackageIdentifier
    , dpParentLibIdent :: !(Maybe PackageIdentifier)
    , dpLicense :: !(Maybe C.License)
    , dpLibDirs :: ![FilePath]
    , dpLibraries :: ![Text]
    , dpHasExposedModules :: !Bool
    , dpExposedModules :: !(Set ModuleName)
    , dpDepends :: ![GhcPkgId]
    , dpHaddockInterfaces :: ![FilePath]
    , dpHaddockHtml :: !(Maybe FilePath)
    , dpIsExposed :: !Bool
    }
    deriving (Show, Read, Eq)

-- | Paths on the filesystem for the compiler we're using
data CompilerPaths = CompilerPaths
  { cpCompilerVersion :: !ActualCompiler
  , cpArch :: !Arch
  , cpBuild :: !CompilerBuild
  , cpCompiler :: !(Path Abs File)
  -- | ghc-pkg or equivalent
  , cpPkg :: !GhcPkgExe
  -- | runghc
  , cpInterpreter :: !(Path Abs File)
  -- | haddock, in 'IO' to allow deferring the lookup
  , cpHaddock :: !(Path Abs File)
  -- | Is this a Stack-sandboxed installation?
  , cpSandboxed :: !Bool
  , cpCabalVersion :: !Version
  -- ^ This is the version of Cabal that stack will use to compile Setup.hs files
  -- in the build process.
  --
  -- Note that this is not necessarily the same version as the one that stack
  -- depends on as a library and which is displayed when running
  -- @stack ls dependencies | grep Cabal@ in the stack project.
  , cpGlobalDB :: !(Path Abs Dir)
  -- ^ Global package database
  , cpGhcInfo :: !ByteString
  -- ^ Output of @ghc --info@
  , cpGlobalDump :: !(Map PackageName DumpPackage)
  }
  deriving Show

cpWhich :: (MonadReader env m, HasCompiler env) => m WhichCompiler
cpWhich = view $ compilerPathsL.to (whichCompiler.cpCompilerVersion)

data ExtraDirs = ExtraDirs
    { edBins :: ![Path Abs Dir]
    , edInclude :: ![Path Abs Dir]
    , edLib :: ![Path Abs Dir]
    } deriving (Show, Generic)
instance Semigroup ExtraDirs where
    (<>) = mappenddefault
instance Monoid ExtraDirs where
    mempty = memptydefault
    mappend = (<>)

-- | An environment which ensures that the given compiler is available
-- on the PATH
class HasCompiler env where
  compilerPathsL :: SimpleGetter env CompilerPaths
instance HasCompiler CompilerPaths where
  compilerPathsL = id

class HasSourceMap env where
  sourceMapL :: Lens' env SourceMap
instance HasSourceMap EnvConfig where
  sourceMapL = lens envConfigSourceMap (\x y -> x { envConfigSourceMap = y })

-- | The version of the compiler which will actually be used. May be
-- different than that specified in the 'SnapshotDef' and returned
-- by 'wantedCompilerVersionL'.
actualCompilerVersionL :: HasSourceMap env => SimpleGetter env ActualCompiler
actualCompilerVersionL = sourceMapL.to smCompiler

buildOptsL :: HasConfig s => Lens' s BuildOpts
buildOptsL = configL.lens
    configBuild
    (\x y -> x { configBuild = y })

buildOptsMonoidHaddockL :: Lens' BuildOptsMonoid (Maybe Bool)
buildOptsMonoidHaddockL = lens (getFirstFalse . buildMonoidHaddock)
                            (\buildMonoid t -> buildMonoid {buildMonoidHaddock = FirstFalse t})

buildOptsMonoidTestsL :: Lens' BuildOptsMonoid (Maybe Bool)
buildOptsMonoidTestsL = lens (getFirstFalse . buildMonoidTests)
                            (\buildMonoid t -> buildMonoid {buildMonoidTests = FirstFalse t})

buildOptsMonoidBenchmarksL :: Lens' BuildOptsMonoid (Maybe Bool)
buildOptsMonoidBenchmarksL = lens (getFirstFalse . buildMonoidBenchmarks)
                            (\buildMonoid t -> buildMonoid {buildMonoidBenchmarks = FirstFalse t})

buildOptsMonoidInstallExesL :: Lens' BuildOptsMonoid (Maybe Bool)
buildOptsMonoidInstallExesL =
  lens (getFirstFalse . buildMonoidInstallExes)
       (\buildMonoid t -> buildMonoid {buildMonoidInstallExes = FirstFalse t})

buildOptsInstallExesL :: Lens' BuildOpts Bool
buildOptsInstallExesL =
  lens boptsInstallExes
       (\bopts t -> bopts {boptsInstallExes = t})

buildOptsHaddockL :: Lens' BuildOpts Bool
buildOptsHaddockL =
  lens boptsHaddock
       (\bopts t -> bopts {boptsHaddock = t})

globalOptsBuildOptsMonoidL :: Lens' GlobalOpts BuildOptsMonoid
globalOptsBuildOptsMonoidL =
  lens
    globalConfigMonoid
    (\x y -> x { globalConfigMonoid = y })
  .
  lens
    configMonoidBuildOpts
    (\x y -> x { configMonoidBuildOpts = y })

cabalVersionL :: HasCompiler env => SimpleGetter env Version
cabalVersionL = compilerPathsL.to cpCabalVersion

whichCompilerL :: Getting r ActualCompiler WhichCompiler
whichCompilerL = to whichCompiler

envOverrideSettingsL :: HasConfig env => Lens' env (EnvSettings -> IO ProcessContext)
envOverrideSettingsL = configL.lens
    configProcessContextSettings
    (\x y -> x { configProcessContextSettings = y })

shouldForceGhcColorFlag :: (HasRunner env, HasEnvConfig env)
                        => RIO env Bool
shouldForceGhcColorFlag = do
    canDoColor <- (>= mkVersion [8, 2, 1]) . getGhcVersion
              <$> view actualCompilerVersionL
    shouldDoColor <- view useColorL
    return $ canDoColor && shouldDoColor

appropriateGhcColorFlag :: (HasRunner env, HasEnvConfig env)
                        => RIO env (Maybe String)
appropriateGhcColorFlag = f <$> shouldForceGhcColorFlag
  where f True = Just ghcColorForceFlag
        f False = Nothing

-- | See 'globalTerminal'
terminalL :: HasRunner env => Lens' env Bool
terminalL = globalOptsL.lens globalTerminal (\x y -> x { globalTerminal = y })

-- | See 'globalReExecVersion'
reExecL :: HasRunner env => SimpleGetter env Bool
reExecL = globalOptsL.to (isJust . globalReExecVersion)

-- | In dev mode, print as a warning, otherwise as debug
prettyStackDevL :: HasConfig env => [StyleDoc] -> RIO env ()
prettyStackDevL docs = do
  config <- view configL
  if configStackDeveloperMode config
    then prettyWarnL docs
    else prettyDebugL docs<|MERGE_RESOLUTION|>--- conflicted
+++ resolved
@@ -129,13 +129,9 @@
   ,shaPath
   ,shaPathForBytes
   ,workDirL
-<<<<<<< HEAD
   ,ghcInstallHook
-  -- * Command-specific types
-=======
   -- * Command-related types
   ,AddCommand
->>>>>>> 1ddf6c03
   -- ** Eval
   ,EvalOpts(..)
   -- ** Exec
