{-# LANGUAGE FlexibleContexts #-}
{-# LANGUAGE FlexibleInstances #-}
{-# LANGUAGE NoImplicitPrelude #-}
{-# LANGUAGE OverloadedStrings #-}
{-# LANGUAGE RecordWildCards #-}

module Stack.Lock
    ( lockCachedWanted
    , LockedLocation(..)
    , Locked(..)
    ) where

<<<<<<< HEAD
import Pantry.Internal.AesonExtended
=======
import Data.Aeson.Extended
import Data.ByteString.Builder (byteString)
>>>>>>> 8e6d4513
import qualified Data.List.NonEmpty as NE
import Data.Map (Map)
import qualified Data.Map as Map
import qualified Data.Yaml as Yaml
import Pantry
import Path (addFileExtension, parent)
import Path.IO (doesFileExist)
import Stack.Prelude
import Stack.SourceMap
import Stack.Types.Config
import Stack.Types.SourceMap

data LockedLocation a b = LockedLocation
    { llOriginal :: a
    , llCompleted :: b
    } deriving (Eq, Show)

instance (ToJSON a, ToJSON b) => ToJSON (LockedLocation a b) where
    toJSON ll =
        object [ "original" .= llOriginal ll, "completed" .= llCompleted ll ]

instance ( FromJSON (WithJSONWarnings (Unresolved a))
         , FromJSON (WithJSONWarnings (Unresolved b))
         ) =>
         FromJSON (WithJSONWarnings (Unresolved (LockedLocation a b))) where
    parseJSON =
        withObjectWarnings "LockedLocation" $ \o -> do
            original <- jsonSubWarnings $ o ..: "original"
            completed <- jsonSubWarnings $ o ..: "completed"
            pure $ LockedLocation <$> original <*> completed

-- Special wrapper extracting only 1 RawPackageLocationImmutable
-- serialization should not produce locations with multiple subdirs
-- so we should be OK using just a head element
newtype SingleRPLI = SingleRPLI { unSingleRPLI :: RawPackageLocationImmutable}

instance FromJSON (WithJSONWarnings (Unresolved SingleRPLI)) where
   parseJSON v =
     do
       WithJSONWarnings unresolvedRPLIs ws <- parseJSON v
       let withWarnings x = WithJSONWarnings x ws
       pure $ withWarnings $ SingleRPLI . NE.head <$> unresolvedRPLIs

data Locked = Locked
    { lckSnapshotLocations :: [LockedLocation RawSnapshotLocation SnapshotLocation]
    , lckPkgImmutableLocations :: [LockedLocation RawPackageLocationImmutable PackageLocationImmutable]
    } deriving (Eq, Show)

instance ToJSON Locked where
    toJSON Locked {..} =
        object
            [ "snapshots" .= lckSnapshotLocations
            , "packages" .= lckPkgImmutableLocations
            ]

instance FromJSON (WithJSONWarnings (Unresolved Locked)) where
    parseJSON = withObjectWarnings "Locked" $ \o -> do
      snapshots <- jsonSubWarningsT $ o ..: "snapshots"
      packages <- jsonSubWarningsT $ o ..: "packages"
      let unwrap ll = ll { llOriginal = unSingleRPLI (llOriginal ll) }
      pure $ Locked <$> sequenceA snapshots <*> (map unwrap <$> sequenceA packages)

loadYamlThrow
    :: HasLogFunc env
    => (Value -> Yaml.Parser (WithJSONWarnings a)) -> Path Abs File -> RIO env a
loadYamlThrow parser path = do
    val <- liftIO $ Yaml.decodeFileThrow (toFilePath path)
    case Yaml.parseEither parser val of
        Left err -> throwIO $ Yaml.AesonException err
        Right (WithJSONWarnings res warnings) -> do
            logJSONWarnings (toFilePath path) warnings
            return res

lockCachedWanted ::
       (HasPantryConfig env, HasRunner env)
    => Path Abs File
    -> RawSnapshotLocation
    -> (Map RawPackageLocationImmutable PackageLocationImmutable
        -> WantedCompiler
        -> Map PackageName (Bool -> RIO env DepPackage)
        -> RIO env ( SMWanted, [CompletedPLI]))
    -> RIO env SMWanted
lockCachedWanted stackFile resolver fillWanted = do
    lockFile <- liftIO $ addFileExtension "lock" stackFile
    let getLockExists = doesFileExist lockFile
    lfb <- view lockFileBehaviorL
    readLockFile <-
      case lfb of
        LFBIgnore -> pure False
        LFBReadWrite -> getLockExists
        LFBReadOnly -> getLockExists
        LFBErrorOnWrite -> getLockExists
    locked <-
        if readLockFile
        then do
            logDebug "Using package location completions from a lock file"
            unresolvedLocked <- loadYamlThrow parseJSON lockFile
            resolvePaths (Just $ parent stackFile) unresolvedLocked
        else do
            logDebug "Not reading lock file"
            pure $ Locked [] []
    let toMap :: Ord a => [LockedLocation a b] -> Map a b
        toMap =  Map.fromList . map (\ll -> (llOriginal ll, llCompleted ll))
        slocCache = toMap $ lckSnapshotLocations locked
        pkgLocCache = toMap $ lckPkgImmutableLocations locked
    (snap, slocCompleted, pliCompleted) <-
        loadAndCompleteSnapshotRaw resolver slocCache pkgLocCache
    let compiler = snapshotCompiler snap
        snPkgs = Map.mapWithKey (\n p h -> snapToDepPackage h n p) (snapshotPackages snap)
    (wanted, prjCompleted) <- fillWanted Map.empty compiler snPkgs
    let lockLocations = map (\(CompletedPLI r c) -> LockedLocation r c)
        differentSnapLocs (CompletedSL raw complete)
          | raw == toRawSL complete = Nothing
          | otherwise = Just $ LockedLocation raw complete
        newLocked = Locked { lckSnapshotLocations = mapMaybe differentSnapLocs slocCompleted
                           , lckPkgImmutableLocations =
                             lockLocations $ pliCompleted <> prjCompleted
                           }
    when (newLocked /= locked) $ do
      case lfb of
        LFBReadWrite ->
          writeBinaryFileAtomic lockFile $
            header <>
            byteString (Yaml.encode newLocked)
        LFBErrorOnWrite -> do
          logError "You indicated that Stack should error out on writing a lock file"
          logError $
            "I just tried to write the following lock file contents to " <>
            fromString (toFilePath lockFile)
          logError $ display $ decodeUtf8With lenientDecode $ Yaml.encode newLocked
          exitFailure
        LFBIgnore -> pure ()
        LFBReadOnly -> pure ()
    pure wanted
  where
    header =
      "# This file was autogenerated by Stack.\n\
      \# You should not edit this file by hand.\n\
      \# For more information, please see the documentation at:\n\
      \#   https://docs.haskellstack.org/en/stable/lock_files\n\n"<|MERGE_RESOLUTION|>--- conflicted
+++ resolved
@@ -10,12 +10,8 @@
     , Locked(..)
     ) where
 
-<<<<<<< HEAD
 import Pantry.Internal.AesonExtended
-=======
-import Data.Aeson.Extended
 import Data.ByteString.Builder (byteString)
->>>>>>> 8e6d4513
 import qualified Data.List.NonEmpty as NE
 import Data.Map (Map)
 import qualified Data.Map as Map
