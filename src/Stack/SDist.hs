{-# LANGUAGE NoImplicitPrelude  #-}
{-# LANGUAGE OverloadedStrings  #-}
{-# LANGUAGE TypeFamilies       #-}

-- Types and functions related to Stack's @sdist@ command.
module Stack.SDist
  ( SDistOpts (..)
  , sdistCmd
  , getSDistTarball
  , checkSDistTarball
  , checkSDistTarball'
  ) where

import qualified Codec.Archive.Tar as Tar
import qualified Codec.Archive.Tar.Entry as Tar
import qualified Codec.Compression.GZip as GZip
import           Conduit ( runConduitRes, sourceLazy, sinkFileCautious )
import           Control.Concurrent.Execute
                   ( ActionContext (..), Concurrency (..) )
import qualified Data.ByteString as S
import qualified Data.ByteString.Char8 as S8
import qualified Data.ByteString.Lazy as L
import           Data.Char ( toLower )
import           Data.Data ( cast )
import qualified Data.List as List
import qualified Data.List.NonEmpty as NE
import qualified Data.Map.Strict as Map
import qualified Data.Set as Set
import qualified Data.Text as T
import qualified Data.Text.Encoding as T
import qualified Data.Text.Encoding.Error as T
import qualified Data.Text.Lazy as TL
import qualified Data.Text.Lazy.Encoding as TLE
import           Data.Time.Clock.POSIX ( getPOSIXTime, utcTimeToPOSIXSeconds )
import           Distribution.Package ( Dependency (..) )
import qualified Distribution.PackageDescription as Cabal
import qualified Distribution.PackageDescription.Check as Check
import qualified Distribution.PackageDescription.Parsec as Cabal
import           Distribution.PackageDescription.PrettyPrint
                   ( showGenericPackageDescription )
import           Distribution.Version
                   ( simplifyVersionRange, orLaterVersion, earlierVersion
                   , hasUpperBound, hasLowerBound
                   )
import           Path ( (</>), parent, parseRelDir, parseRelFile )
import           Path.IO ( ensureDir, resolveDir' )
import           Stack.Build ( mkBaseConfigOpts, build, buildLocalTargets )
import           Stack.Build.Execute
                   ( ExcludeTHLoading (..), KeepOutputOpen (..), withExecuteEnv
                   , withSingleContext
                   )
import           Stack.Build.Installed ( getInstalled, toInstallMap )
import           Stack.Build.Source ( projectLocalPackages )
<<<<<<< HEAD
=======
import           Stack.Constants ( stackProgName, stackProgName' )
>>>>>>> d963c644
import           Stack.Constants.Config ( distDirFromDir )
import           Stack.Package
                   ( PackageDescriptionPair (..), resolvePackage
                   , resolvePackageDescription
                   )
import           Stack.Prelude
import           Stack.Runners
                   ( ShouldReexec (..), withConfig, withDefaultEnvConfig )
import           Stack.SourceMap ( mkProjectPackage )
import           Stack.Types.Build
                   ( CachePkgSrc (..), Task (..), TaskConfigOpts (..)
                   , TaskType (..)
                   )
import           Stack.Types.BuildConfig
                   ( BuildConfig (..), HasBuildConfig (..), stackYamlL )
import           Stack.Types.BuildOpts
                   ( BuildOpts (..), defaultBuildOpts, defaultBuildOptsCLI )
import           Stack.Types.Config ( Config (..), HasConfig (..) )
import           Stack.Types.ConfigureOpts ( ConfigureOpts (..) )
import           Stack.Types.EnvConfig
                   ( EnvConfig (..), HasEnvConfig (..), actualCompilerVersionL )
import           Stack.Types.GhcPkgId ( GhcPkgId )
import           Stack.Types.Package
                   ( InstallMap, Installed (..), InstalledMap, LocalPackage (..)
                   , Package (..), PackageConfig (..), installedVersion
                   , packageIdentifier
                   )
import           Stack.Types.Platform ( HasPlatform (..) )
import           Stack.Types.PvpBounds ( PvpBounds (..), PvpBoundsType (..) )
import           Stack.Types.Runner ( HasRunner, Runner )
import           Stack.Types.SourceMap
                   ( CommonPackage (..), ProjectPackage (..), SMWanted (..)
                   , SourceMap (..), ppRoot
                   )
import           Stack.Types.Version
                   ( intersectVersionRanges, nextMajorVersion )
import           System.Directory
                   ( copyFile, createDirectoryIfMissing, executable
                   , getModificationTime, getPermissions
                   )
import qualified System.FilePath as FP

-- | Type representing exceptions thrown by functions exported by the
-- "Stack.SDist" module.
data SDistException
  = CheckException (NonEmpty Check.PackageCheck)
  | CabalFilePathsInconsistentBug (Path Abs File) (Path Abs File)
  | ToTarPathException String
  deriving (Show, Typeable)

instance Exception SDistException where
  displayException (CheckException xs) = unlines $
    [ "Error: [S-6439]"
    , "Package check reported the following errors:"
    ] <> fmap show (NE.toList xs)
  displayException (CabalFilePathsInconsistentBug cabalfp cabalfp') = concat
    [ "Error: [S-9595]\n"
    , "The impossible happened! Two Cabal file paths are inconsistent: "
    , show (cabalfp, cabalfp')
    ]
  displayException (ToTarPathException e) =
    "Error: [S-7875\n"
    ++ e
-- | Type representing command line options for @stack sdist@ command.
data SDistOpts = SDistOpts
  { sdoptsDirsToWorkWith :: [String]
  -- ^ Directories to package
  , sdoptsPvpBounds :: Maybe PvpBounds
  -- ^ PVP Bounds overrides
  , sdoptsIgnoreCheck :: Bool
  -- ^ Whether to ignore check of the package for common errors
  , sdoptsBuildTarball :: Bool
  -- ^ Whether to build the tarball
  , sdoptsTarPath :: Maybe FilePath
  -- ^ Where to copy the tarball
  }

-- | Function underlying the @stack sdist@ command.
sdistCmd :: SDistOpts -> RIO Runner ()
sdistCmd sdistOpts =
  withConfig YesReexec $ withDefaultEnvConfig $ do
    -- If no directories are specified, build all sdist tarballs.
    dirs' <- if null (sdoptsDirsToWorkWith sdistOpts)
      then do
        dirs <- view $ buildConfigL.to (map ppRoot . Map.elems . smwProject . bcSMWanted)
        when (null dirs) $ do
          stackYaml <- view stackYamlL
          prettyErrorL
            [ style Shell "stack sdist"
            , flow "expects a list of targets, and otherwise defaults to all of the project's packages."
            , flow "However, the configuration at"
            , pretty stackYaml
            , flow "contains no packages, so no sdist tarballs will be generated."
            ]
          exitFailure
        pure dirs
      else mapM resolveDir' (sdoptsDirsToWorkWith sdistOpts)
    forM_ dirs' $ \dir -> do
      (tarName, tarBytes, _mcabalRevision) <-
        getSDistTarball (sdoptsPvpBounds sdistOpts) dir
      distDir <- distDirFromDir dir
      tarPath <- (distDir </>) <$> parseRelFile tarName
      ensureDir (parent tarPath)
      runConduitRes $
        sourceLazy tarBytes .|
        sinkFileCautious (toFilePath tarPath)
      prettyInfoL
        [flow "Wrote sdist-format compressed archive to"
        , pretty tarPath <> "."
        ]
      checkSDistTarball sdistOpts tarPath
      forM_ (sdoptsTarPath sdistOpts) $ copyTarToTarPath tarPath tarName
 where
  copyTarToTarPath tarPath tarName targetDir = liftIO $ do
    let targetTarPath = targetDir FP.</> tarName
    createDirectoryIfMissing True $ FP.takeDirectory targetTarPath
    copyFile (toFilePath tarPath) targetTarPath

-- | Given the path to a local package, creates its source
-- distribution tarball.
--
-- While this yields a 'FilePath', the name of the tarball, this
-- tarball is not written to the disk and instead yielded as a lazy
-- bytestring.
getSDistTarball ::
     HasEnvConfig env
  => Maybe PvpBounds            -- ^ Override Config value
  -> Path Abs Dir               -- ^ Path to local package
  -> RIO env (FilePath, L.ByteString, Maybe (PackageIdentifier, L.ByteString))
  -- ^ Filename, tarball contents, and option Cabal file revision to upload
getSDistTarball mpvpBounds pkgDir = do
  config <- view configL
  let PvpBounds pvpBounds asRevision =
        fromMaybe (configPvpBounds config) mpvpBounds
      tweakCabal = pvpBounds /= PvpBoundsNone
      pkgFp = toFilePath pkgDir
  lp <- readLocalPackage pkgDir
  forM_ (packageSetupDeps (lpPackage lp)) $ \customSetupDeps ->
    case NE.nonEmpty (map (T.pack . packageNameString) (Map.keys customSetupDeps)) of
      Just nonEmptyDepTargets -> do
        eres <- buildLocalTargets nonEmptyDepTargets
        case eres of
          Left err ->
            logError $
              "Error: [S-8399]\n" <>
              "Error building custom-setup dependencies: " <>
              displayShow err
          Right _ ->
            pure ()
      Nothing ->
        prettyWarnS "unexpected empty custom-setup dependencies."
  sourceMap <- view $ envConfigL.to envConfigSourceMap
  installMap <- toInstallMap sourceMap
  (installedMap, _globalDumpPkgs, _snapshotDumpPkgs, _localDumpPkgs) <-
    getInstalled installMap
  let deps = Map.fromList
        [ (pid, ghcPkgId)
        | (_, Library pid ghcPkgId _) <- Map.elems installedMap]
  prettyInfoL
    [ flow "Getting the file list for"
    , style File (fromString  pkgFp) <> "."
    ]
  (fileList, cabalfp) <- getSDistFileList lp deps
  prettyInfoL
    [ flow "Building a compressed archive file in the sdist format for"
    , style File (fromString pkgFp) <> "."
    ]
  files <-
    normalizeTarballPaths (map (T.unpack . stripCR . T.pack) (lines fileList))
  -- We're going to loop below and eventually find the cabal
  -- file. When we do, we'll upload this reference, if the
  -- mpvpBounds value indicates that we should be uploading a cabal
  -- file revision.
  cabalFileRevisionRef <- liftIO (newIORef Nothing)
  -- NOTE: Could make this use lazy I/O to only read files as needed
  -- for upload (both GZip.compress and Tar.write are lazy).
  -- However, it seems less error prone and more predictable to read
  -- everything in at once, so that's what we're doing for now:
  let tarPath isDir fp =
        case Tar.toTarPath isDir (forceUtf8Enc (pkgId FP.</> fp)) of
          Left e -> throwIO $ ToTarPathException e
          Right tp -> pure tp
      -- convert a String of proper characters to a String of bytes
      -- in UTF8 encoding masquerading as characters. This is
      -- necessary for tricking the tar package into proper
      -- character encoding.
      forceUtf8Enc = S8.unpack . T.encodeUtf8 . T.pack
      packWith f isDir fp = liftIO $ f (pkgFp FP.</> fp) =<< tarPath isDir fp
      packDir = packWith Tar.packDirectoryEntry True
      packFile fp
        -- This is a Cabal file, we're going to tweak it, but only
        -- tweak it as a revision.
        | tweakCabal && isCabalFp fp && asRevision = do
            lbsIdent <- getCabalLbs pvpBounds (Just 1) cabalfp sourceMap
            liftIO (writeIORef cabalFileRevisionRef (Just lbsIdent))
            packWith packFileEntry False fp
        -- Same, except we'll include the Cabal file in the
        -- original tarball upload.
        | tweakCabal && isCabalFp fp = do
            (_ident, lbs) <- getCabalLbs pvpBounds Nothing cabalfp sourceMap
            currTime <- liftIO getPOSIXTime -- Seconds from UNIX epoch
            tp <- liftIO $ tarPath False fp
            pure $ (Tar.fileEntry tp lbs) { Tar.entryTime = floor currTime }
        | otherwise = packWith packFileEntry False fp
      isCabalFp fp = toFilePath pkgDir FP.</> fp == toFilePath cabalfp
      tarName = pkgId FP.<.> "tar.gz"
      pkgId = packageIdentifierString (packageIdentifier (lpPackage lp))
  dirEntries <- mapM packDir (dirsFromFiles files)
  fileEntries <- mapM packFile files
  mcabalFileRevision <- liftIO (readIORef cabalFileRevisionRef)
  pure
    ( tarName
    , GZip.compress (Tar.write (dirEntries ++ fileEntries))
    , mcabalFileRevision
    )

-- | Get the PVP bounds-enabled version of the given Cabal file
getCabalLbs :: HasEnvConfig env
            => PvpBoundsType
            -> Maybe Int -- ^ optional revision
            -> Path Abs File -- ^ Cabal file
            -> SourceMap
            -> RIO env (PackageIdentifier, L.ByteString)
getCabalLbs pvpBounds mrev cabalfp sourceMap = do
  (gpdio, _name, cabalfp') <-
    loadCabalFilePath (Just stackProgName') (parent cabalfp)
  gpd <- liftIO $ gpdio NoPrintWarnings
  unless (cabalfp == cabalfp') $
    throwIO $ CabalFilePathsInconsistentBug cabalfp cabalfp'
  installMap <- toInstallMap sourceMap
  (installedMap, _, _, _) <- getInstalled installMap
  let internalPackages = Set.fromList $
        gpdPackageName gpd :
        map (Cabal.unqualComponentNameToPackageName . fst) (Cabal.condSubLibraries gpd)
      gpd' = gtraverseT (addBounds internalPackages installMap installedMap) gpd
      gpd'' =
        case mrev of
          Nothing -> gpd'
          Just rev -> gpd'
            { Cabal.packageDescription
             = (Cabal.packageDescription gpd')
                { Cabal.customFieldsPD
                = (("x-revision", show rev):)
                $ filter (\(x, _) -> map toLower x /= "x-revision")
                $ Cabal.customFieldsPD
                $ Cabal.packageDescription gpd'
                }
            }
      ident = Cabal.package $ Cabal.packageDescription gpd''
  -- Sanity rendering and reparsing the input, to ensure there are no
  -- cabal bugs, since there have been bugs here before, and currently
  -- are at the time of writing:
  --
  -- https://github.com/haskell/cabal/issues/1202
  -- https://github.com/haskell/cabal/issues/2353
  -- https://github.com/haskell/cabal/issues/4863 (current issue)
  let roundtripErrs =
        [ flow "Bug detected in Cabal library. ((parse . render . parse) === \
               \id) does not hold for the Cabal file at"
        <+> pretty cabalfp
        , ""
        ]
      (_warnings, eres) = Cabal.runParseResult
                        $ Cabal.parseGenericPackageDescription
                        $ T.encodeUtf8
                        $ T.pack
                        $ showGenericPackageDescription gpd
  case eres of
    Right roundtripped
      | roundtripped == gpd -> pure ()
      | otherwise ->
          prettyWarn $ vsep $ roundtripErrs ++
            [ "This seems to be fixed in development versions of Cabal, but \
              \at time of writing, the fix is not in any released versions."
            , ""
            ,  "Please see this GitHub issue for status:" <+> style Url "https://github.com/commercialhaskell/stack/issues/3549"
            , ""
            , fillSep
              [ flow "If the issue is closed as resolved, then you may be \
                     \able to fix this by upgrading to a newer version of \
                     \Stack via"
              , style Shell "stack upgrade"
              , flow "for latest stable version or"
              , style Shell "stack upgrade --git"
              , flow "for the latest development version."
              ]
            , ""
            , fillSep
              [ flow "If the issue is fixed, but updating doesn't solve the \
                     \problem, please check if there are similar open \
                     \issues, and if not, report a new issue to the Stack \
                     \issue tracker, at"
              , style Url "https://github.com/commercialhaskell/stack/issues/new"
              ]
            , ""
            , flow "If the issue is not fixed, feel free to leave a comment \
                   \on it indicating that you would like it to be fixed."
            , ""
            ]
    Left (_version, errs) ->
      prettyWarn $ vsep $ roundtripErrs ++
        [ flow "In particular, parsing the rendered Cabal file is yielding a \
               \parse error. Please check if there are already issues \
               \tracking this, and if not, please report new issues to the \
               \Stack and Cabal issue trackers, via"
        , bulletedList
          [ style Url "https://github.com/commercialhaskell/stack/issues/new"
          , style Url "https://github.com/haskell/cabal/issues/new"
          ]
        , flow $ "The parse error is: " ++ unlines (map show (toList errs))
        , ""
        ]
  pure
    ( ident
    , TLE.encodeUtf8 $ TL.pack $ showGenericPackageDescription gpd''
    )
 where
  addBounds :: Set PackageName -> InstallMap -> InstalledMap -> Dependency -> Dependency
  addBounds internalPackages installMap installedMap dep@(Dependency name range s) =
    if name `Set.member` internalPackages
      then dep
      else case foundVersion of
        Nothing -> dep
        Just version -> Dependency name (simplifyVersionRange
          $ (if toAddUpper && not (hasUpperBound range) then addUpper version else id)
          $ (if toAddLower && not (hasLowerBound range) then addLower version else id)
            range) s
   where
    foundVersion =
      case Map.lookup name installMap of
        Just (_, version) -> Just version
        Nothing ->
          case Map.lookup name installedMap of
            Just (_, installed) -> Just (installedVersion installed)
            Nothing -> Nothing

  addUpper version = intersectVersionRanges
      (earlierVersion $ nextMajorVersion version)
  addLower version = intersectVersionRanges (orLaterVersion version)

  (toAddLower, toAddUpper) =
    case pvpBounds of
      PvpBoundsNone  -> (False, False)
      PvpBoundsUpper -> (False, True)
      PvpBoundsLower -> (True,  False)
      PvpBoundsBoth  -> (True,  True)

-- | Traverse a data type.
gtraverseT :: (Data a,Typeable b) => (Typeable b => b -> b) -> a -> a
gtraverseT f =
  gmapT (\x -> case cast x of
                 Nothing -> gtraverseT f x
                 Just b  -> fromMaybe x (cast (f b)))

-- | Read in a 'LocalPackage' config.  This makes some default decisions
-- about 'LocalPackage' fields that might not be appropriate for other
-- use-cases.
readLocalPackage :: HasEnvConfig env => Path Abs Dir -> RIO env LocalPackage
readLocalPackage pkgDir = do
  config  <- getDefaultPackageConfig
  (gpdio, _, cabalfp) <- loadCabalFilePath (Just stackProgName') pkgDir
  gpd <- liftIO $ gpdio YesPrintWarnings
  let package = resolvePackage config gpd
  pure LocalPackage
    { lpPackage = package
    , lpWanted = False -- HACK: makes it so that sdist output goes to a log instead of a file.
    , lpCabalFile = cabalfp
    -- NOTE: these aren't the 'correct values, but aren't used in
    -- the usage of this function in this module.
    , lpTestBench = Nothing
    , lpBuildHaddocks = False
    , lpForceDirty = False
    , lpDirtyFiles = pure Nothing
    , lpNewBuildCaches = pure Map.empty
    , lpComponentFiles = pure Map.empty
    , lpComponents = Set.empty
    , lpUnbuildable = Set.empty
    }

-- | Returns a newline-separate list of paths, and the absolute path to the
-- Cabal file.
getSDistFileList ::
     HasEnvConfig env
  => LocalPackage
  -> Map PackageIdentifier GhcPkgId
  -> RIO env (String, Path Abs File)
getSDistFileList lp deps =
  withSystemTempDir (stackProgName <> "-sdist") $ \tmpdir -> do
    let bopts = defaultBuildOpts
    let boptsCli = defaultBuildOptsCLI
    baseConfigOpts <- mkBaseConfigOpts boptsCli
    locals <- projectLocalPackages
    withExecuteEnv bopts boptsCli baseConfigOpts locals
      [] [] [] Nothing -- provide empty list of globals. This is a hack around custom Setup.hs files
      $ \ee ->
      withSingleContext ac ee task deps (Just "sdist") $
        \_package cabalfp _pkgDir cabal _announce _outputType -> do
          let outFile = toFilePath tmpdir FP.</> "source-files-list"
          cabal
            CloseOnException
            KeepTHLoading
            ["sdist", "--list-sources", outFile]
          contents <- liftIO (S.readFile outFile)
          pure (T.unpack $ T.decodeUtf8With T.lenientDecode contents, cabalfp)
 where
  package = lpPackage lp
  ac = ActionContext Set.empty [] ConcurrencyAllowed
  task = Task
    { taskProvides =
        PackageIdentifier (packageName package) (packageVersion package)
    , taskType = TTLocalMutable lp
    , taskConfigOpts = TaskConfigOpts
        { tcoMissing = Set.empty
        , tcoOpts = \_ -> ConfigureOpts [] []
        }
    , taskBuildHaddock = False
    , taskPresent = Map.empty
    , taskAllInOne = True
    , taskCachePkgSrc = CacheSrcLocal (toFilePath (parent $ lpCabalFile lp))
    , taskAnyMissing = True
    , taskBuildTypeConfig = False
    }

normalizeTarballPaths ::
     (HasRunner env, HasTerm env)
  => [FilePath]
  -> RIO env [FilePath]
normalizeTarballPaths fps = do
  -- TODO: consider whether erroring out is better - otherwise the
  -- user might upload an incomplete tar?
  unless (null outsideDir) $
    prettyWarn $
         flow "These files are outside of the package directory, and will be \
              \omitted from the tarball:"
      <> line
      <> bulletedList (map (style File . fromString) outsideDir)
  pure (nubOrd files)
 where
  (outsideDir, files) = partitionEithers (map pathToEither fps)
  pathToEither fp = maybe (Left fp) Right (normalizePath fp)

normalizePath :: FilePath -> Maybe FilePath
normalizePath = fmap FP.joinPath . go . FP.splitDirectories . FP.normalise
 where
  go [] = Just []
  go ("..":_) = Nothing
  go (_:"..":xs) = go xs
  go (x:xs) = (x :) <$> go xs

dirsFromFiles :: [FilePath] -> [FilePath]
dirsFromFiles dirs = Set.toAscList (Set.delete "." results)
 where
  results = foldl' (\s -> go s . FP.takeDirectory) Set.empty dirs
  go s x
    | Set.member x s = s
    | otherwise = go (Set.insert x s) (FP.takeDirectory x)

-- | Check package in given tarball. This will log all warnings
-- and will throw an exception in case of critical errors.
--
-- Note that we temporarily decompress the archive to analyze it.
checkSDistTarball ::
     HasEnvConfig env
  => SDistOpts -- ^ The configuration of what to check
  -> Path Abs File -- ^ Absolute path to tarball
  -> RIO env ()
checkSDistTarball opts tarball = withTempTarGzContents tarball $ \pkgDir' -> do
  pkgDir  <- (pkgDir' </>) <$>
    (parseRelDir . FP.takeBaseName . FP.takeBaseName . toFilePath $ tarball)
  --               ^ drop ".tar"     ^ drop ".gz"
  when (sdoptsBuildTarball opts)
    ( buildExtractedTarball ResolvedPath
        { resolvedRelative = RelFilePath "this-is-not-used" -- ugly hack
        , resolvedAbsolute = pkgDir
        }
    )
  unless (sdoptsIgnoreCheck opts) (checkPackageInExtractedTarball pkgDir)

checkPackageInExtractedTarball ::
     HasEnvConfig env
  => Path Abs Dir -- ^ Absolute path to tarball
  -> RIO env ()
checkPackageInExtractedTarball pkgDir = do
  (gpdio, name, _cabalfp) <- loadCabalFilePath (Just stackProgName') pkgDir
  gpd <- liftIO $ gpdio YesPrintWarnings
  config  <- getDefaultPackageConfig
  let PackageDescriptionPair pkgDesc _ = resolvePackageDescription config gpd
  prettyInfoL
    [ flow "Checking package"
    , style Current (fromString $ packageNameString name)
    , flow "for common mistakes."
    ]
  let pkgChecks =
        -- MSS 2017-12-12: Try out a few different variants of
        -- pkgDesc to try and provoke an error or warning. I don't
        -- know why, but when using `Just pkgDesc`, it appears that
        -- Cabal does not detect that `^>=` is used with
        -- `cabal-version: 1.24` or earlier. It seems like pkgDesc
        -- (the one we create) does not populate the `buildDepends`
        -- field, whereas flattenPackageDescription from Cabal
        -- does. In any event, using `Nothing` seems more logical
        -- for this check anyway, and the fallback to `Just pkgDesc`
        -- is just a crazy sanity check.
        case Check.checkPackage gpd Nothing of
          [] -> Check.checkPackage gpd (Just pkgDesc)
          x -> x
  fileChecks <- liftIO $ Check.checkPackageFiles minBound pkgDesc (toFilePath pkgDir)
  let checks = pkgChecks ++ fileChecks
      (errors, warnings) =
        let criticalIssue (Check.PackageBuildImpossible _) = True
            criticalIssue (Check.PackageDistInexcusable _) = True
            criticalIssue _ = False
        in  List.partition criticalIssue checks
  unless (null warnings) $
    prettyWarn $
         flow "Package check reported the following warnings:"
      <> line
      <> bulletedList (map (fromString . show) warnings)
  case NE.nonEmpty errors of
    Nothing -> pure ()
    Just ne -> throwM $ CheckException ne

buildExtractedTarball :: HasEnvConfig env => ResolvedPath Dir -> RIO env ()
buildExtractedTarball pkgDir = do
  envConfig <- view envConfigL
  localPackageToBuild <- readLocalPackage $ resolvedAbsolute pkgDir
  -- We remove the path based on the name of the package
  let isPathToRemove path = do
        localPackage <- readLocalPackage path
        pure
          $  packageName (lpPackage localPackage)
          == packageName (lpPackage localPackageToBuild)
  pathsToKeep
    <- fmap Map.fromList
     $ flip filterM (Map.toList (smwProject (bcSMWanted (envConfigBuildConfig envConfig))))
     $ fmap not . isPathToRemove . resolvedAbsolute . ppResolvedDir . snd
  pp <- mkProjectPackage YesPrintWarnings pkgDir False
  let adjustEnvForBuild env =
        let updatedEnvConfig = envConfig
              { envConfigSourceMap =
                  updatePackagesInSourceMap (envConfigSourceMap envConfig)
              , envConfigBuildConfig =
                  updateBuildConfig (envConfigBuildConfig envConfig)
              }
            updateBuildConfig bc = bc
              { bcConfig = (bcConfig bc)
                 { configBuild = defaultBuildOpts { boptsTests = True } }
              }
        in  set envConfigL updatedEnvConfig env
      updatePackagesInSourceMap sm =
        sm {smProject = Map.insert (cpName $ ppCommon pp) pp pathsToKeep}
  local adjustEnvForBuild $ build Nothing

-- | Version of 'checkSDistTarball' that first saves lazy bytestring to
-- temporary directory and then calls 'checkSDistTarball' on it.
checkSDistTarball' ::
     HasEnvConfig env
  => SDistOpts
  -> String       -- ^ Tarball name
  -> L.ByteString -- ^ Tarball contents as a byte string
  -> RIO env ()
checkSDistTarball' opts name bytes = withSystemTempDir "stack" $ \tpath -> do
  npath   <- (tpath </>) <$> parseRelFile name
  liftIO $ L.writeFile (toFilePath npath) bytes
  checkSDistTarball opts npath

withTempTarGzContents ::
     Path Abs File
     -- ^ Location of tarball
  -> (Path Abs Dir -> RIO env a)
     -- ^ Perform actions given dir with tarball contents
  -> RIO env a
withTempTarGzContents apath f = withSystemTempDir "stack" $ \tpath -> do
  archive <- liftIO $ L.readFile (toFilePath apath)
  liftIO . Tar.unpack (toFilePath tpath) . Tar.read . GZip.decompress $ archive
  f tpath

--------------------------------------------------------------------------------

-- Copy+modified from the tar package to avoid issues with lazy IO ( see
-- https://github.com/commercialhaskell/stack/issues/1344 )

packFileEntry :: FilePath -- ^ Full path to find the file on the local disk
              -> Tar.TarPath  -- ^ Path to use for the tar Entry in the archive
              -> IO Tar.Entry
packFileEntry filepath tarpath = do
  mtime   <- getModTime filepath
  perms   <- getPermissions filepath
  content <- S.readFile filepath
  let size = fromIntegral (S.length content)
  pure (Tar.simpleEntry tarpath (Tar.NormalFile (L.fromStrict content) size)) {
    Tar.entryPermissions = if executable perms
                             then Tar.executableFilePermissions
                             else Tar.ordinaryFilePermissions,
    Tar.entryTime = mtime
  }

getModTime :: FilePath -> IO Tar.EpochTime
getModTime path = do
  t <- getModificationTime path
  pure $ floor . utcTimeToPOSIXSeconds $ t

getDefaultPackageConfig :: (MonadIO m, MonadReader env m, HasEnvConfig env)
  => m PackageConfig
getDefaultPackageConfig = do
  platform <- view platformL
  compilerVersion <- view actualCompilerVersionL
  pure PackageConfig
    { packageConfigEnableTests = False
    , packageConfigEnableBenchmarks = False
    , packageConfigFlags = mempty
    , packageConfigGhcOptions = []
    , packageConfigCabalConfigOpts = []
    , packageConfigCompilerVersion = compilerVersion
    , packageConfigPlatform = platform
    }<|MERGE_RESOLUTION|>--- conflicted
+++ resolved
@@ -51,10 +51,7 @@
                    )
 import           Stack.Build.Installed ( getInstalled, toInstallMap )
 import           Stack.Build.Source ( projectLocalPackages )
-<<<<<<< HEAD
-=======
 import           Stack.Constants ( stackProgName, stackProgName' )
->>>>>>> d963c644
 import           Stack.Constants.Config ( distDirFromDir )
 import           Stack.Package
                    ( PackageDescriptionPair (..), resolvePackage
