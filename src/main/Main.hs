{-# LANGUAGE NoImplicitPrelude #-}
{-# LANGUAGE CPP #-}
{-# LANGUAGE DeriveDataTypeable #-}
{-# LANGUAGE FlexibleContexts #-}
{-# LANGUAGE GADTs #-}
{-# LANGUAGE OverloadedStrings #-}
{-# LANGUAGE ScopedTypeVariables #-}
{-# LANGUAGE RecordWildCards #-}

#ifdef USE_GIT_INFO
{-# LANGUAGE TemplateHaskell #-}
#endif

-- | Main stack tool entry point.

module Main (main) where

#ifndef HIDE_DEP_VERSIONS
import qualified Build_stack
#endif
import           Stack.Prelude hiding (Display (..))
import           Control.Monad.Reader (local)
import           Control.Monad.Trans.Except (ExceptT)
import           Control.Monad.Writer.Lazy (Writer)
import           Data.Attoparsec.Args (parseArgs, EscapingMode (Escaping))
import           Data.Attoparsec.Interpreter (getInterpreterArgs)
import qualified Data.ByteString.Lazy as L
import           Data.List
import qualified Data.Map.Strict as Map
import qualified Data.Set as Set
import qualified Data.Text as T
import           Data.Version (showVersion)
import           RIO.Process
#ifdef USE_GIT_INFO
import           GitHash (giCommitCount, giHash, tGitInfoCwd)
#endif
import           Distribution.System (buildArch)
import qualified Distribution.Text as Cabal (display)
import           Distribution.Version (mkVersion')
import           GHC.IO.Encoding (mkTextEncoding, textEncodingName)
import           Options.Applicative
import           Options.Applicative.Help (errorHelp, stringChunk, vcatChunks)
import           Options.Applicative.Builder.Extra
import           Options.Applicative.Complicated
#ifdef USE_GIT_INFO
import           Options.Applicative.Simple (simpleVersion)
#endif
import           Options.Applicative.Types (ParserHelp(..))
import           Path
import           Path.IO
import qualified Paths_stack as Meta
import           Stack.Build
import           Stack.Build.Target (NeedTargets(..))
import           Stack.Clean (CleanOpts(..), clean)
import           Stack.Config
import           Stack.ConfigCmd as ConfigCmd
import           Stack.Constants
import           Stack.Constants.Config
import           Stack.Coverage
import qualified Stack.Docker as Docker
import           Stack.Dot
import           Stack.GhcPkg (findGhcPkgField)
import qualified Stack.Nix as Nix
import           Stack.FileWatch
import           Stack.Freeze
import           Stack.Ghci
import           Stack.Hoogle
import           Stack.Ls
import qualified Stack.IDE as IDE
import qualified Stack.Image as Image
import           Stack.Init
import           Stack.New
import           Stack.Options.BuildParser
import           Stack.Options.CleanParser
import           Stack.Options.DockerParser
import           Stack.Options.DotParser
import           Stack.Options.ExecParser
import           Stack.Options.GhciParser
import           Stack.Options.GlobalParser
import           Stack.Options.FreezeParser

import           Stack.Options.HpcReportParser
import           Stack.Options.NewParser
import           Stack.Options.NixParser
import           Stack.Options.ScriptParser
import           Stack.Options.SDistParser
import           Stack.Options.SolverParser
import           Stack.Options.Utils
import qualified Stack.Path
import           Stack.PrettyPrint
import qualified Stack.PrettyPrint as PP (style)
import           Stack.Runners
import           Stack.Script
import           Stack.SDist (getSDistTarball, checkSDistTarball, checkSDistTarball', SDistOpts(..))
import           Stack.SetupCmd
import qualified Stack.Sig as Sig
import           Stack.Snapshot (loadResolver)
import           Stack.Solver (solveExtraDeps)
import           Stack.Types.Version
import           Stack.Types.Config
import           Stack.Types.Compiler
import           Stack.Types.NamedComponent
import           Stack.Types.Nix
import           Stack.Types.SourceMap
import           Stack.Unpack
import           Stack.Upgrade
import qualified Stack.Upload as Upload
import qualified System.Directory as D
import           System.Environment (getProgName, getArgs, withArgs)
import           System.Exit
import           System.FilePath (isValid, pathSeparator)
import qualified System.FilePath as FP
import           System.IO (stderr, stdin, stdout, BufferMode(..), hPutStrLn, hPrint, hGetEncoding, hSetEncoding)
import           System.Terminal (hIsTerminalDeviceOrMinTTY)

-- | Change the character encoding of the given Handle to transliterate
-- on unsupported characters instead of throwing an exception
hSetTranslit :: Handle -> IO ()
hSetTranslit h = do
    menc <- hGetEncoding h
    case fmap textEncodingName menc of
        Just name
          | '/' `notElem` name -> do
              enc' <- mkTextEncoding $ name ++ "//TRANSLIT"
              hSetEncoding h enc'
        _ -> return ()

versionString' :: String
#ifdef USE_GIT_INFO
versionString' = concat $ concat
    [ [$(simpleVersion Meta.version)]
      -- Leave out number of commits for --depth=1 clone
      -- See https://github.com/commercialhaskell/stack/issues/792
    , [" (" ++ show commitCount ++ " commits)" | commitCount /= 1]
    , [" ", Cabal.display buildArch]
    , [depsString, warningString]
    ]
  where
    commitCount = giCommitCount $$tGitInfoCwd
#else
versionString' =
    showVersion Meta.version
    ++ ' ' : Cabal.display buildArch
    ++ depsString
    ++ warningString
  where
#endif
#ifdef HIDE_DEP_VERSIONS
    depsString = " hpack-" ++ VERSION_hpack
#else
    depsString = "\nCompiled with:\n" ++ unlines (map ("- " ++) Build_stack.deps)
#endif
#ifdef SUPPORTED_BUILD
    warningString = ""
#else
    warningString = unlines
      [ ""
      , "Warning: this is an unsupported build that may use different versions of"
      , "dependencies and GHC than the officially released binaries, and therefore may"
      , "not behave identically.  If you encounter problems, please try the latest"
      , "official build by running 'stack upgrade --force-download'."
      ]
#endif

main :: IO ()
main = do
  -- Line buffer the output by default, particularly for non-terminal runs.
  -- See https://github.com/commercialhaskell/stack/pull/360
  hSetBuffering stdout LineBuffering
  hSetBuffering stdin  LineBuffering
  hSetBuffering stderr LineBuffering
  hSetTranslit stdout
  hSetTranslit stderr
  args <- getArgs
  progName <- getProgName
  isTerminal <- hIsTerminalDeviceOrMinTTY stdout
  -- On Windows, where applicable, defaultColorWhen has the side effect of
  -- enabling ANSI for ANSI-capable native (ConHost) terminals, if not already
  -- ANSI-enabled.
  execExtraHelp args
                Docker.dockerHelpOptName
                (dockerOptsParser False)
                ("Only showing --" ++ Docker.dockerCmdName ++ "* options.")
  execExtraHelp args
                Nix.nixHelpOptName
                (nixOptsParser False)
                ("Only showing --" ++ Nix.nixCmdName ++ "* options.")

  currentDir <- D.getCurrentDirectory
  eGlobalRun <- try $ commandLineHandler currentDir progName False
  case eGlobalRun of
    Left (exitCode :: ExitCode) ->
      throwIO exitCode
    Right (globalMonoid,run) -> do
      global <- globalOptsFromMonoid isTerminal globalMonoid
      when (globalLogLevel global == LevelDebug) $ hPutStrLn stderr versionString'
      case globalReExecVersion global of
          Just expectVersion -> do
              expectVersion' <- parseVersionThrowing expectVersion
              unless (checkVersion MatchMinor expectVersion' (mkVersion' Meta.version))
                  $ throwIO $ InvalidReExecVersion expectVersion (showVersion Meta.version)
          _ -> return ()
      run global `catch` \e ->
          -- This special handler stops "stack: " from being printed before the
          -- exception
          case fromException e of
              Just ec -> exitWith ec
              Nothing -> do
                  hPrint stderr e
                  exitFailure

-- Vertically combine only the error component of the first argument with the
-- error component of the second.
vcatErrorHelp :: ParserHelp -> ParserHelp -> ParserHelp
vcatErrorHelp h1 h2 = h2 { helpError = vcatChunks [helpError h2, helpError h1] }

commandLineHandler
  :: FilePath
  -> String
  -> Bool
  -> IO (GlobalOptsMonoid, GlobalOpts -> IO ())
commandLineHandler currentDir progName isInterpreter = complicatedOptions
  (mkVersion' Meta.version)
  (Just versionString')
  VERSION_hpack
  "stack - The Haskell Tool Stack"
  ""
  "stack's documentation is available at https://docs.haskellstack.org/"
  (globalOpts OuterGlobalOpts)
  (Just failureCallback)
  addCommands
  where
    failureCallback f args =
      case stripPrefix "Invalid argument" (fst (renderFailure f "")) of
          Just _ -> if isInterpreter
                    then parseResultHandler args f
                    else secondaryCommandHandler args f
                        >>= interpreterHandler currentDir args
          Nothing -> parseResultHandler args f

    parseResultHandler args f =
      if isInterpreter
      then do
        let hlp = errorHelp $ stringChunk
              (unwords ["Error executing interpreter command:"
                        , progName
                        , unwords args])
        handleParseResult (overFailure (vcatErrorHelp hlp) (Failure f))
      else handleParseResult (Failure f)

    addCommands = do
      unless isInterpreter (do
        addBuildCommand' "build"
                         "Build the package(s) in this directory/configuration"
                         buildCmd
                         (buildOptsParser Build)
        addBuildCommand' "install"
                         "Shortcut for 'build --copy-bins'"
                         buildCmd
                         (buildOptsParser Install)
        addCommand' "uninstall"
                    "DEPRECATED: This command performs no actions, and is present for documentation only"
                    uninstallCmd
                    (many $ strArgument $ metavar "IGNORED")
        addBuildCommand' "test"
                         "Shortcut for 'build --test'"
                         buildCmd
                         (buildOptsParser Test)
        addBuildCommand' "bench"
                         "Shortcut for 'build --bench'"
                         buildCmd
                         (buildOptsParser Bench)
        addBuildCommand' "haddock"
                         "Shortcut for 'build --haddock'"
                         buildCmd
                         (buildOptsParser Haddock)
        addCommand' "new"
         (unwords [ "Create a new project from a template."
                  , "Run `stack templates' to see available templates."
                  , "Note: you can also specify a local file or a"
                  , "remote URL as a template."
                  ] )
                    newCmd
                    newOptsParser
        addCommand' "templates"
         (unwords [ "List the templates available for `stack new'."
                  , "Templates are drawn from"
                  , "https://github.com/commercialhaskell/stack-templates"
                  , "Note: `stack new' can also accept a template from a"
                  , "local file or a remote URL."
                  ] )
                    templatesCmd
                    (pure ())
        addCommand' "init"
                    "Create stack project config from cabal or hpack package specifications"
                    initCmd
                    initOptsParser
        addCommand' "solver"
                    "Add missing extra-deps to stack project config"
                    solverCmd
                    solverOptsParser
        addCommand' "setup"
                    "Get the appropriate GHC for your project"
                    setupCmd
                    setupParser
        addCommand' "path"
                    "Print out handy path information"
                    pathCmd
                    Stack.Path.pathParser
        addCommand' "ls"
                    "List command. (Supports snapshots, dependencies and stack's styles)"
                    lsCmd
                    lsParser
        addCommand' "unpack"
                    "Unpack one or more packages locally"
                    unpackCmd
                    ((,) <$> some (strArgument $ metavar "PACKAGE")
                         <*> optional (textOption $ long "to" <>
                                         help "Optional path to unpack the package into (will unpack into subdirectory)"))
        addCommand' "update"
                    "Update the package index"
                    updateCmd
                    (pure ())
        addCommand' "upgrade"
                    "Upgrade to the latest stack"
                    upgradeCmd
                    upgradeOpts
        addCommand'
            "upload"
            "Upload a package to Hackage"
            uploadCmd
            (sdistOptsParser True)
        addCommand'
            "sdist"
            "Create source distribution tarballs"
            sdistCmd
            (sdistOptsParser False)
        addCommand' "dot"
                    "Visualize your project's dependency graph using Graphviz dot"
                    dotCmd
                    (dotOptsParser False) -- Default for --external is False.
        addCommand' "ghc"
                    "Run ghc"
                    execCmd
                    (execOptsParser $ Just ExecGhc)
        addCommand' "hoogle"
                    ("Run hoogle, the Haskell API search engine. Use 'stack exec' syntax " ++
                     "to pass Hoogle arguments, e.g. stack hoogle -- --count=20")
                    hoogleCmd
                    ((,,,) <$> many (strArgument (metavar "ARG"))
                          <*> boolFlags
                                  True
                                  "setup"
                                  "If needed: install hoogle, build haddocks and generate a hoogle database"
                                  idm
                          <*> switch
                                  (long "rebuild" <>
                                   help "Rebuild the hoogle database")
                          <*> switch
                                  (long "server" <>
                                   help "Start local Hoogle server"))
        )

      -- These are the only commands allowed in interpreter mode as well
      addCommand' "exec"
                  "Execute a command"
                  execCmd
                  (execOptsParser Nothing)
      addCommand' "run"
                  "Build and run an executable. Defaults to the first available executable if none is provided as the first argument."
                  execCmd
                  (execOptsParser $ Just ExecRun)
      addGhciCommand' "ghci"
                      "Run ghci in the context of package(s) (experimental)"
                      ghciCmd
                      ghciOptsParser
      addGhciCommand' "repl"
                      "Run ghci in the context of package(s) (experimental) (alias for 'ghci')"
                      ghciCmd
                      ghciOptsParser
      addCommand' "runghc"
                  "Run runghc"
                  execCmd
                  (execOptsParser $ Just ExecRunGhc)
      addCommand' "runhaskell"
                  "Run runghc (alias for 'runghc')"
                  execCmd
                  (execOptsParser $ Just ExecRunGhc)
      addCommand' "script"
                  "Run a Stack Script"
                  scriptCmd
                  scriptOptsParser
      addCommand' "freeze"
                  "Show project or snapshot with pinned dependencies if there are any such"
                  freezeCmd
                  freezeOptsParser

      unless isInterpreter (do
        addCommand' "eval"
                    "Evaluate some haskell code inline. Shortcut for 'stack exec ghc -- -e CODE'"
                    evalCmd
                    (evalOptsParser "CODE")
        addCommand' "clean"
                    "Clean the local packages"
                    cleanCmd
                    cleanOptsParser
        addCommand' "list-dependencies"
                    "List the dependencies"
                    (listDependenciesCmd True)
                    listDepsOptsParser
        addCommand' "query"
                    "Query general build information (experimental)"
                    queryCmd
                    (many $ strArgument $ metavar "SELECTOR...")
        addSubCommands'
            "ide"
            "IDE-specific commands"
            (do addCommand'
                    "packages"
                    "List all available local loadable packages"
                    idePackagesCmd
                    (flag
                         IDE.ListPackageNames
                         IDE.ListPackageCabalFiles
                         (long "cabal-files" <>
                          help "Print paths to package cabal-files instead of package names"))
                addCommand'
                    "targets"
                    "List all available stack targets"
                    ideTargetsCmd
                    (pure ()))
        addSubCommands'
          Docker.dockerCmdName
          "Subcommands specific to Docker use"
          (do addCommand' Docker.dockerPullCmdName
                          "Pull latest version of Docker image from registry"
                          dockerPullCmd
                          (pure ())
              addCommand' "reset"
                          "Reset the Docker sandbox"
                          dockerResetCmd
                          (switch (long "keep-home" <>
                                   help "Do not delete sandbox's home directory"))
              addCommand' Docker.dockerCleanupCmdName
                          "Clean up Docker images and containers"
                          dockerCleanupCmd
                          dockerCleanupOptsParser)
        addSubCommands'
            ConfigCmd.cfgCmdName
            "Subcommands specific to modifying stack.yaml files"
            (addCommand' ConfigCmd.cfgCmdSetName
                        "Sets a field in the project's stack.yaml to value"
                        cfgSetCmd
                        configCmdSetParser)
        addSubCommands'
            Image.imgCmdName
            "Subcommands specific to imaging"
            (addCommand'
                 Image.imgDockerCmdName
                 "Build a Docker image for the project"
                 imgDockerCmd
                 ((,) <$>
                  boolFlags
                      True
                      "build"
                      "building the project before creating the container"
                      idm <*>
                  many
                      (textOption
                           (long "image" <>
                            help "A specific container image name to build"))))
        addSubCommands'
          "hpc"
          "Subcommands specific to Haskell Program Coverage"
          (addCommand' "report"
                        "Generate unified HPC coverage report from tix files and project targets"
                        hpcReportCmd
                        hpcReportOptsParser)
        )
      where
        -- addCommand hiding global options
        addCommand' :: String -> String -> (a -> GlobalOpts -> IO ()) -> Parser a
                    -> AddCommand
        addCommand' cmd title constr =
            addCommand cmd title globalFooter constr (globalOpts OtherCmdGlobalOpts)

        addSubCommands' :: String -> String -> AddCommand
                        -> AddCommand
        addSubCommands' cmd title =
            addSubCommands cmd title globalFooter (globalOpts OtherCmdGlobalOpts)

        -- Additional helper that hides global options and shows build options
        addBuildCommand' :: String -> String -> (a -> GlobalOpts -> IO ()) -> Parser a
                         -> AddCommand
        addBuildCommand' cmd title constr =
            addCommand cmd title globalFooter constr (globalOpts BuildCmdGlobalOpts)

        -- Additional helper that hides global options and shows some ghci options
        addGhciCommand' :: String -> String -> (a -> GlobalOpts -> IO ()) -> Parser a
                         -> AddCommand
        addGhciCommand' cmd title constr =
            addCommand cmd title globalFooter constr (globalOpts GhciCmdGlobalOpts)

    globalOpts :: GlobalOptsContext -> Parser GlobalOptsMonoid
    globalOpts kind =
        extraHelpOption hide progName (Docker.dockerCmdName ++ "*") Docker.dockerHelpOptName <*>
        extraHelpOption hide progName (Nix.nixCmdName ++ "*") Nix.nixHelpOptName <*>
        globalOptsParser currentDir kind
            (if isInterpreter
                -- Silent except when errors occur - see #2879
                then Just LevelError
                else Nothing)
        where hide = kind /= OuterGlobalOpts

    globalFooter = "Run 'stack --help' for global options that apply to all subcommands."

type AddCommand =
    ExceptT (GlobalOpts -> IO ()) (Writer (Mod CommandFields (GlobalOpts -> IO (), GlobalOptsMonoid))) ()

-- | fall-through to external executables in `git` style if they exist
-- (i.e. `stack something` looks for `stack-something` before
-- failing with "Invalid argument `something'")
secondaryCommandHandler
  :: [String]
  -> ParserFailure ParserHelp
  -> IO (ParserFailure ParserHelp)
secondaryCommandHandler args f =
    -- don't even try when the argument looks like a path or flag
    if elem pathSeparator cmd || "-" `isPrefixOf` head args
       then return f
    else do
      mExternalExec <- D.findExecutable cmd
      case mExternalExec of
        Just ex -> withProcessContextNoLogging $ do
          -- TODO show the command in verbose mode
          -- hPutStrLn stderr $ unwords $
          --   ["Running", "[" ++ ex, unwords (tail args) ++ "]"]
          _ <- exec ex (tail args)
          return f
        Nothing -> return $ fmap (vcatErrorHelp (noSuchCmd cmd)) f
  where
    -- FIXME this is broken when any options are specified before the command
    -- e.g. stack --verbosity silent cmd
    cmd = stackProgName ++ "-" ++ head args
    noSuchCmd name = errorHelp $ stringChunk
      ("Auxiliary command not found in path `" ++ name ++ "'")

interpreterHandler
  :: Monoid t
  => FilePath
  -> [String]
  -> ParserFailure ParserHelp
  -> IO (GlobalOptsMonoid, (GlobalOpts -> IO (), t))
interpreterHandler currentDir args f = do
  -- args can include top-level config such as --extra-lib-dirs=... (set by
  -- nix-shell) - we need to find the first argument which is a file, everything
  -- afterwards is an argument to the script, everything before is an argument
  -- to Stack
  (stackArgs, fileArgs) <- spanM (fmap not . D.doesFileExist) args
  case fileArgs of
    (file:fileArgs') -> runInterpreterCommand file stackArgs fileArgs'
    [] -> parseResultHandler (errorCombine (noSuchFile firstArg))
  where
    firstArg = head args

    spanM _ [] = return ([], [])
    spanM p xs@(x:xs') = do
      r <- p x
      if r
      then do
        (ys, zs) <- spanM p xs'
        return (x:ys, zs)
      else
        return ([], xs)

    -- if the first argument contains a path separator then it might be a file,
    -- or a Stack option referencing a file. In that case we only show the
    -- interpreter error message and exclude the command related error messages.
    errorCombine =
      if pathSeparator `elem` firstArg
      then overrideErrorHelp
      else vcatErrorHelp

    overrideErrorHelp h1 h2 = h2 { helpError = helpError h1 }

    parseResultHandler fn = handleParseResult (overFailure fn (Failure f))
    noSuchFile name = errorHelp $ stringChunk
      ("File does not exist or is not a regular file `" ++ name ++ "'")

    runInterpreterCommand path stackArgs fileArgs = do
      progName <- getProgName
      iargs <- getInterpreterArgs path
      let parseCmdLine = commandLineHandler currentDir progName True
          -- Implicit file arguments are put before other arguments that
          -- occur after "--". See #3658
          cmdArgs = stackArgs ++ case break (== "--") iargs of
            (beforeSep, []) -> beforeSep ++ ["--"] ++ [path] ++ fileArgs
            (beforeSep, optSep : afterSep) ->
              beforeSep ++ [optSep] ++ [path] ++ fileArgs ++ afterSep
       -- TODO show the command in verbose mode
       -- hPutStrLn stderr $ unwords $
       --   ["Running", "[" ++ progName, unwords cmdArgs ++ "]"]
      (a,b) <- withArgs cmdArgs parseCmdLine
      return (a,(b,mempty))

pathCmd :: [Text] -> GlobalOpts -> IO ()
pathCmd keys go = withDefaultBuildConfig go (Stack.Path.path keys)

setupCmd :: SetupCmdOpts -> GlobalOpts -> IO ()
setupCmd sco@SetupCmdOpts{..} go@GlobalOpts{..} = loadConfigWithOpts go $ \lc -> do
  when (isJust scoUpgradeCabal && nixEnable (configNix (lcConfig lc))) $ do
    throwIO UpgradeCabalUnusable
  withUserFileLock go (view stackRootL lc) $ \lk -> do
    let getCompilerVersion = loadCompilerVersion go lc
    runRIO (lcConfig lc) $
      Docker.reexecWithOptionalContainer
          (lcProjectRoot lc)
          Nothing
          (runRIO (lcConfig lc) $
           Nix.reexecWithOptionalShell (lcProjectRoot lc) getCompilerVersion $ do
           (wantedCompiler, compilerCheck, mstack) <-
               case scoCompilerVersion of
                   Just v -> return (v, MatchMinor, Nothing)
                   Nothing -> do
                       bc <- liftIO $ lcLoadBuildConfig lc globalCompiler
                       return ( view wantedCompilerVersionL bc
                              , configCompilerCheck (lcConfig lc)
                              , Just $ view stackYamlL bc
                              )
           runRIO (loadMiniConfig (lcConfig lc)) $ setup sco wantedCompiler compilerCheck mstack
           )
          Nothing
          (Just $ munlockFile lk)

cleanCmd :: CleanOpts -> GlobalOpts -> IO ()
cleanCmd opts go =
  -- See issues #2010 and #3468 for why "stack clean --full" is not used
  -- within docker.
  case opts of
    CleanFull{} -> withDefaultBuildConfigAndLockNoDocker go (const (clean opts))
    CleanShallow{} -> withDefaultBuildConfigAndLock go (const (clean opts))

-- | Helper for build and install commands
buildCmd :: BuildOptsCLI -> GlobalOpts -> IO ()
buildCmd opts go = do
  when (any (("-prof" `elem`) . either (const []) id . parseArgs Escaping) (boptsCLIGhcOptions opts)) $ do
    hPutStrLn stderr "Error: When building with stack, you should not use the -prof GHC option"
    hPutStrLn stderr "Instead, please use --library-profiling and --executable-profiling"
    hPutStrLn stderr "See: https://github.com/commercialhaskell/stack/issues/1015"
    exitFailure
  case boptsCLIFileWatch opts of
    FileWatchPoll -> fileWatchPoll stderr (inner . Just)
    FileWatch -> fileWatch stderr (inner . Just)
    NoFileWatch -> inner Nothing
  where
    inner setLocalFiles = withBuildConfigAndLock go' NeedTargets opts $ \lk ->
        Stack.Build.build setLocalFiles lk opts
    -- Read the build command from the CLI and enable it to run
    go' = case boptsCLICommand opts of
               Test -> set (globalOptsBuildOptsMonoidL.buildOptsMonoidTestsL) (Just True) go
               Haddock -> set (globalOptsBuildOptsMonoidL.buildOptsMonoidHaddockL) (Just True) go
               Bench -> set (globalOptsBuildOptsMonoidL.buildOptsMonoidBenchmarksL) (Just True) go
               Install -> set (globalOptsBuildOptsMonoidL.buildOptsMonoidInstallExesL) (Just True) go
               Build -> go -- Default case is just Build

uninstallCmd :: [String] -> GlobalOpts -> IO ()
uninstallCmd _ go = withConfigAndLock go $
    prettyErrorL
      [ flow "stack does not manage installations in global locations."
      , flow "The only global mutation stack performs is executable copying."
      , flow "For the default executable destination, please run"
      , PP.style Shell "stack path --local-bin"
      ]

-- | Unpack packages to the filesystem
unpackCmd :: ([String], Maybe Text) -> GlobalOpts -> IO ()
unpackCmd (names, Nothing) go = unpackCmd (names, Just ".") go
unpackCmd (names, Just dstPath) go = withConfigAndLock go $ do
    mSnapshotDef <- mapM (makeConcreteResolver >=> flip loadResolver Nothing) (globalResolver go)
    dstPath' <- resolveDir' $ T.unpack dstPath
    unpackPackages mSnapshotDef dstPath' names

-- | Update the package index
updateCmd :: () -> GlobalOpts -> IO ()
updateCmd () go = withConfigAndLock go (void (updateHackageIndex Nothing))

upgradeCmd :: UpgradeOpts -> GlobalOpts -> IO ()
upgradeCmd upgradeOpts' go = withGlobalConfigAndLock go $
    upgrade (globalConfigMonoid go)
            (globalResolver go)
#ifdef USE_GIT_INFO
            (Just (giHash $$tGitInfoCwd))
#else
            Nothing
#endif
            upgradeOpts'

-- | Upload to Hackage
uploadCmd :: SDistOpts -> GlobalOpts -> IO ()
uploadCmd (SDistOpts [] _ _ _ _ _ _) go =
    withConfigAndLock go . prettyErrorL $
        [ flow "To upload the current package, please run"
        , PP.style Shell "stack upload ."
        , flow "(with the period at the end)"
        ]
uploadCmd sdistOpts go = do
    let partitionM _ [] = return ([], [])
        partitionM f (x:xs) = do
            r <- f x
            (as, bs) <- partitionM f xs
            return $ if r then (x:as, bs) else (as, x:bs)
    (files, nonFiles) <- partitionM D.doesFileExist (sdoptsDirsToWorkWith sdistOpts)
    (dirs, invalid) <- partitionM D.doesDirectoryExist nonFiles
    withDefaultBuildConfigAndLock go $ \_ -> do
        unless (null invalid) $ do
            let invalidList = bulletedList $ map (PP.style File . fromString) invalid
            prettyErrorL
                [ PP.style Shell "stack upload"
                , flow "expects a list of sdist tarballs or package directories."
                , flow "Can't find:"
                , line <> invalidList
                ]
            liftIO exitFailure
        when (null files && null dirs) $ do
            prettyErrorL
                [ PP.style Shell "stack upload"
                , flow "expects a list of sdist tarballs or package directories, but none were specified."
                ]
            liftIO exitFailure
        config <- view configL
        let hackageUrl = T.unpack $ configHackageBaseUrl config
        getCreds <- liftIO $ memoizeRef $ Upload.loadCreds config
        mapM_ (resolveFile' >=> checkSDistTarball sdistOpts) files
        forM_
            files
            (\file ->
                  do tarFile <- resolveFile' file
                     liftIO $ do
                       creds <- runMemoized getCreds
                       Upload.upload hackageUrl creds (toFilePath tarFile)
                     when
                         (sdoptsSign sdistOpts)
                         (void $
                          Sig.sign
                              (sdoptsSignServerUrl sdistOpts)
                              tarFile))
        unless (null dirs) $
            forM_ dirs $ \dir -> do
                pkgDir <- resolveDir' dir
                (tarName, tarBytes, mcabalRevision) <- getSDistTarball (sdoptsPvpBounds sdistOpts) pkgDir
                checkSDistTarball' sdistOpts tarName tarBytes
                liftIO $ do
                  creds <- runMemoized getCreds
                  Upload.uploadBytes hackageUrl creds tarName tarBytes
                  forM_ mcabalRevision $ uncurry $ Upload.uploadRevision hackageUrl creds
                tarPath <- parseRelFile tarName
                when
                    (sdoptsSign sdistOpts)
                    (void $
                     Sig.signTarBytes
                         (sdoptsSignServerUrl sdistOpts)
                         tarPath
                         tarBytes)

sdistCmd :: SDistOpts -> GlobalOpts -> IO ()
sdistCmd sdistOpts go =
    withDefaultBuildConfig go $ do -- No locking needed.
        -- If no directories are specified, build all sdist tarballs.
        dirs' <- if null (sdoptsDirsToWorkWith sdistOpts)
            then do
                dirs <- view $ buildConfigL.to (map ppRoot . Map.elems . smwProject . bcSMWanted)
                when (null dirs) $ do
                    stackYaml <- view stackYamlL
                    prettyErrorL
                        [ PP.style Shell "stack sdist"
                        , flow "expects a list of targets, and otherwise defaults to all of the project's packages."
                        , flow "However, the configuration at"
                        , pretty stackYaml
                        , flow "contains no packages, so no sdist tarballs will be generated."
                        ]
                    liftIO exitFailure
                return dirs
            else mapM resolveDir' (sdoptsDirsToWorkWith sdistOpts)
        forM_ dirs' $ \dir -> do
            (tarName, tarBytes, _mcabalRevision) <- getSDistTarball (sdoptsPvpBounds sdistOpts) dir
            distDir <- distDirFromDir dir
            tarPath <- (distDir </>) <$> parseRelFile tarName
            ensureDir (parent tarPath)
            liftIO $ L.writeFile (toFilePath tarPath) tarBytes
            prettyInfoL [flow "Wrote sdist tarball to", pretty tarPath]
            checkSDistTarball sdistOpts tarPath
            forM_ (sdoptsTarPath sdistOpts) $ copyTarToTarPath tarPath tarName
            when (sdoptsSign sdistOpts) (void $ Sig.sign (sdoptsSignServerUrl sdistOpts) tarPath)
        where
          copyTarToTarPath tarPath tarName targetDir = liftIO $ do
            let targetTarPath = targetDir FP.</> tarName
            D.createDirectoryIfMissing True $ FP.takeDirectory targetTarPath
            D.copyFile (toFilePath tarPath) targetTarPath

-- | Execute a command.
execCmd :: ExecOpts -> GlobalOpts -> IO ()
execCmd ExecOpts {..} go@GlobalOpts{..} =
    case eoExtra of
        ExecOptsPlain -> do
          loadConfigWithOpts go $ \lc ->
            withUserFileLock go (view stackRootL lc) $ \lk -> do
              let getCompilerVersion = loadCompilerVersion go lc
              runRIO (lcConfig lc) $
                Docker.reexecWithOptionalContainer
                    (lcProjectRoot lc)
                    -- Unlock before transferring control away, whether using docker or not:
                    (Just $ munlockFile lk)
                    (withDefaultBuildConfigAndLock go $ \buildLock -> do
                        config <- view configL
                        menv <- liftIO $ configProcessContextSettings config plainEnvSettings
                        withProcessContext menv $ do
                            (cmd, args) <- case (eoCmd, eoArgs) of
                                (ExecCmd cmd, args) -> return (cmd, args)
                                (ExecRun, args) -> getRunCmd args
                                (ExecGhc, args) -> return ("ghc", args)
                                (ExecRunGhc, args) -> return ("runghc", args)
                            munlockFile buildLock
                            Nix.reexecWithOptionalShell (lcProjectRoot lc) getCompilerVersion (runRIO (lcConfig lc) $ exec cmd args))
                    Nothing
                    Nothing -- Unlocked already above.
        ExecOptsEmbellished {..} -> do
            let targets = concatMap words eoPackages
                boptsCLI = defaultBuildOptsCLI
                           { boptsCLITargets = map T.pack targets
                           }
            withBuildConfigAndLock go AllowNoTargets boptsCLI $ \lk -> do
              unless (null targets) $
                  Stack.Build.build Nothing lk boptsCLI -- FIXME:qrilka do we need to repeat?

              config <- view configL
              menv <- liftIO $ configProcessContextSettings config eoEnvSettings
              withProcessContext menv $ do
                -- Add RTS options to arguments
                let argsWithRts args = if null eoRtsOptions
                            then args :: [String]
                            else args ++ ["+RTS"] ++ eoRtsOptions ++ ["-RTS"]
                (cmd, args) <- case (eoCmd, argsWithRts eoArgs) of
                    (ExecCmd cmd, args) -> return (cmd, args)
                    (ExecRun, args) -> getRunCmd args
                    (ExecGhc, args) -> getGhcCmd "" eoPackages args
                    -- NOTE: This doesn't work for GHCJS, because it doesn't have
                    -- a runghcjs binary.
                    (ExecRunGhc, args) ->
                        getGhcCmd "run" eoPackages args
                munlockFile lk -- Unlock before transferring control away.

                runWithPath eoCwd $ exec cmd args
  where
      -- return the package-id of the first package in GHC_PACKAGE_PATH
      getPkgId wc name = do
          mId <- findGhcPkgField wc [] name "id"
          case mId of
              Just i -> return (head $ words (T.unpack i))
              -- should never happen as we have already installed the packages
              _      -> liftIO $ do
                  hPutStrLn stderr ("Could not find package id of package " ++ name)
                  exitFailure

      getPkgOpts wc pkgs =
          map ("-package-id=" ++) <$> mapM (getPkgId wc) pkgs

      getRunCmd args = do
          packages <- view $ buildConfigL.to (smwProject . bcSMWanted)
          pkgComponents <- for (Map.elems packages) ppComponents
          let executables = filter isCExe $ concatMap Set.toList pkgComponents
          let (exe, args') = case args of
                             []   -> (firstExe, args)
                             x:xs -> case find (\y -> y == (CExe $ T.pack x)) executables of
                                     Nothing -> (firstExe, args)
                                     argExe -> (argExe, xs)
                             where
                                firstExe = listToMaybe executables
          case exe of
              Just (CExe exe') -> do
                Stack.Build.build Nothing Nothing defaultBuildOptsCLI{boptsCLITargets = [T.cons ':' exe']}
                return (T.unpack exe', args')
              _                -> do
                  logError "No executables found."
                  liftIO exitFailure

      getGhcCmd prefix pkgs args = do
          wc <- view $ actualCompilerVersionL.whichCompilerL
          pkgopts <- getPkgOpts wc pkgs
          return (prefix ++ compilerExeName wc, pkgopts ++ args)

      runWithPath :: Maybe FilePath -> RIO EnvConfig () -> RIO EnvConfig ()
      runWithPath path callback = case path of
        Nothing                  -> callback
        Just p | not (isValid p) -> throwIO $ InvalidPathForExec p
        Just p                   -> withUnliftIO $ \ul -> D.withCurrentDirectory p $ unliftIO ul callback

-- | Evaluate some haskell code inline.
evalCmd :: EvalOpts -> GlobalOpts -> IO ()
evalCmd EvalOpts {..} go@GlobalOpts {..} = execCmd execOpts go
    where
      execOpts =
          ExecOpts { eoCmd = ExecGhc
                   , eoArgs = ["-e", evalArg]
                   , eoExtra = evalExtra
                   }

-- | Run GHCi in the context of a project.
ghciCmd :: GhciOpts -> GlobalOpts -> IO ()
ghciCmd ghciOpts go@GlobalOpts{..} =
  let boptsCLI = defaultBuildOptsCLI
          { boptsCLITargets = [] -- FIXME:qrilka really?
          , boptsCLIFlags = ghciFlags ghciOpts
          }
  in withBuildConfigAndLock go AllowNoTargets boptsCLI $ \lk -> do
    munlockFile lk -- Don't hold the lock while in the GHCI.
    bopts <- view buildOptsL
    -- override env so running of tests and benchmarks is disabled
    let boptsLocal = bopts
               { boptsTestOpts = (boptsTestOpts bopts) { toDisableRun = True }
               , boptsBenchmarkOpts = (boptsBenchmarkOpts bopts) { beoDisableRun = True }
               }
    local (set buildOptsL boptsLocal)
          (ghci ghciOpts)

-- | List packages in the project.
<<<<<<< HEAD
idePackagesCmd :: () -> GlobalOpts -> IO ()
idePackagesCmd () go =
    withDefaultBuildConfig go IDE.listPackages -- TODO don't need EnvConfig any more
=======
idePackagesCmd :: IDE.ListPackagesCmd -> GlobalOpts -> IO ()
idePackagesCmd cmd go =
    withBuildConfig go (IDE.listPackages cmd) -- TODO don't need EnvConfig any more
>>>>>>> a7d3fb7b

-- | List targets in the project.
ideTargetsCmd :: () -> GlobalOpts -> IO ()
ideTargetsCmd () go =
    withDefaultBuildConfig go IDE.listTargets -- TODO don't need EnvConfig any more

-- | Pull the current Docker image.
dockerPullCmd :: () -> GlobalOpts -> IO ()
dockerPullCmd _ go@GlobalOpts{..} =
    loadConfigWithOpts go $ \lc ->
    -- TODO: can we eliminate this lock if it doesn't touch ~/.stack/?
    withUserFileLock go (view stackRootL lc) $ \_ ->
     runRIO (lcConfig lc) $
       Docker.preventInContainer Docker.pull

-- | Reset the Docker sandbox.
dockerResetCmd :: Bool -> GlobalOpts -> IO ()
dockerResetCmd keepHome go@GlobalOpts{..} =
    loadConfigWithOpts go $ \lc ->
    -- TODO: can we eliminate this lock if it doesn't touch ~/.stack/?
    withUserFileLock go (view stackRootL lc) $ \_ ->
      runRIO (lcConfig lc) $
        Docker.preventInContainer $ Docker.reset (lcProjectRoot lc) keepHome

-- | Cleanup Docker images and containers.
dockerCleanupCmd :: Docker.CleanupOpts -> GlobalOpts -> IO ()
dockerCleanupCmd cleanupOpts go@GlobalOpts{..} =
    loadConfigWithOpts go $ \lc ->
    -- TODO: can we eliminate this lock if it doesn't touch ~/.stack/?
    withUserFileLock go (view stackRootL lc) $ \_ ->
     runRIO (lcConfig lc) $
        Docker.preventInContainer $
            Docker.cleanup cleanupOpts

cfgSetCmd :: ConfigCmd.ConfigCmdSet -> GlobalOpts -> IO ()
cfgSetCmd co go@GlobalOpts{..} =
    withMiniConfigAndLock
        go
        (cfgCmdSet go co)

imgDockerCmd :: (Bool, [Text]) -> GlobalOpts -> IO ()
imgDockerCmd (rebuild,images) go@GlobalOpts{..} = loadConfigWithOpts go $ \lc -> do
    let mProjectRoot = lcProjectRoot lc
    withBuildConfigExt
        False
        go
        AllowNoTargets -- FIXME:qrilka check if it's OK
        defaultBuildOptsCLI
        Nothing
        (\lk ->
              do when rebuild $
                     Stack.Build.build
                         Nothing
                         lk
                         defaultBuildOptsCLI -- FIXME:qrilka remove?
                 Image.stageContainerImageArtifacts mProjectRoot images)
        (Just $ Image.createContainerImageFromStage mProjectRoot images)

-- | Project initialization
initCmd :: InitOpts -> GlobalOpts -> IO ()
initCmd initOpts go = do
    pwd <- getCurrentDir
    withMiniConfigAndLock go (initProject IsInitCmd pwd initOpts (globalResolver go))

-- | Create a project directory structure and initialize the stack config.
newCmd :: (NewOpts,InitOpts) -> GlobalOpts -> IO ()
newCmd (newOpts,initOpts) go@GlobalOpts{..} =
    withMiniConfigAndLock go $ do
        dir <- new newOpts (forceOverwrite initOpts)
        exists <- doesFileExist $ dir </> stackDotYaml
        when (forceOverwrite initOpts || not exists) $
            initProject IsNewCmd dir initOpts globalResolver

-- | List the available templates.
templatesCmd :: () -> GlobalOpts -> IO ()
templatesCmd _ go@GlobalOpts{..} = withConfigAndLock go templatesHelp

-- | Fix up extra-deps for a project
solverCmd :: Bool -- ^ modify stack.yaml automatically?
          -> GlobalOpts
          -> IO ()
solverCmd fixStackYaml go =
    withDefaultBuildConfigAndLock go (\_ -> solveExtraDeps fixStackYaml)

-- | Visualize dependencies
dotCmd :: DotOpts -> GlobalOpts -> IO ()
dotCmd dotOpts go = withBuildConfigDot dotOpts go $ dot dotOpts

-- | Query build information
queryCmd :: [String] -> GlobalOpts -> IO ()
queryCmd selectors go = withDefaultBuildConfig go $ queryBuildInfo $ map T.pack selectors

-- | Generate a combined HPC report
hpcReportCmd :: HpcReportOpts -> GlobalOpts -> IO ()
hpcReportCmd hropts go = do
    let (tixFiles, targetNames) = partition (".tix" `T.isSuffixOf`) (hroptsInputs hropts)
        boptsCLI = defaultBuildOptsCLI
          { boptsCLITargets = if hroptsAll hropts then [] else targetNames }
    withBuildConfig go AllowNoTargets boptsCLI $
        generateHpcReportForTargets hropts tixFiles targetNames

freezeCmd :: FreezeOpts -> GlobalOpts -> IO ()
freezeCmd freezeOpts go =
  withDefaultBuildConfig go $ freeze freezeOpts

data MainException = InvalidReExecVersion String String
                   | UpgradeCabalUnusable
                   | InvalidPathForExec FilePath
     deriving (Typeable)
instance Exception MainException
instance Show MainException where
    show (InvalidReExecVersion expected actual) = concat
        [ "When re-executing '"
        , stackProgName
        , "' in a container, the incorrect version was found\nExpected: "
        , expected
        , "; found: "
        , actual]
    show UpgradeCabalUnusable = "--upgrade-cabal cannot be used when nix is activated"
    show (InvalidPathForExec path) = concat
        [ "Got an invalid --cwd argument for stack exec ("
        , path
        , ")"]<|MERGE_RESOLUTION|>--- conflicted
+++ resolved
@@ -923,15 +923,9 @@
           (ghci ghciOpts)
 
 -- | List packages in the project.
-<<<<<<< HEAD
-idePackagesCmd :: () -> GlobalOpts -> IO ()
-idePackagesCmd () go =
-    withDefaultBuildConfig go IDE.listPackages -- TODO don't need EnvConfig any more
-=======
 idePackagesCmd :: IDE.ListPackagesCmd -> GlobalOpts -> IO ()
 idePackagesCmd cmd go =
-    withBuildConfig go (IDE.listPackages cmd) -- TODO don't need EnvConfig any more
->>>>>>> a7d3fb7b
+    withDefaultBuildConfig go (IDE.listPackages cmd) -- TODO don't need EnvConfig any more
 
 -- | List targets in the project.
 ideTargetsCmd :: () -> GlobalOpts -> IO ()
