# Hpack >= 0.35.0 is provided by Stack >= 2.9.1.
spec-version: 0.35.0

name: stack
<<<<<<< HEAD
version: '2.14.0'
=======
version: '2.13.0.2'
>>>>>>> b5a350a7
synopsis: The Haskell Tool Stack
description: |
  Please see the documentation at <https://docs.haskellstack.org>
  for usage information.
  .
  If building a 'stack' executable for distribution, please download the
  source code from <https://github.com/commercialhaskell/stack/releases>
  and build it using Stack itself in order to ensure identical behaviour
  to official binaries. This package on Hackage is provided for convenience
  and bootstrapping purposes.
  .
  Note that the API for the library is not currently stable, and may
  change significantly, even between minor releases. It is
  currently only intended for use by the executable.
category: Development
author: Commercial Haskell SIG
maintainer: manny@fpcomplete.com
license: BSD3
github: commercialhaskell/stack
homepage: http://haskellstack.org
custom-setup:
  dependencies:
  - base >= 4.14.3.0 && < 5
  - Cabal < 3.12
  - filepath
extra-source-files:
# note: leaving out 'package.yaml' because it causes confusion with hackage metadata revisions
- CONTRIBUTING.md
- ChangeLog.md
- README.md
- stack.yaml
- doc/*.md
- src/setup-shim/StackSetupShim.hs
- tests/unit/package-dump/ghc-7.10.txt
- tests/unit/package-dump/ghc-7.8.4-osx.txt
- tests/unit/package-dump/ghc-7.8.txt
- tests/unit/package-dump/ghc-head.txt
- tests/unit/Stack/Untar/test1.tar.gz
- tests/unit/Stack/Untar/test2.tar.gz
# Support for people who prefer, or need, to build Stack with Cabal (the tool):
- cabal.project
- cabal.config
# GHC's GHC2021 language extension is supported by GHC >= 9.2.1
language: GHC2021
ghc-options:
- -fwrite-ide-info
- -hiedir=.hie
- -Wall
- -Wmissing-export-lists
# Workaround for https://github.com/haskell/cabal/issues/4739.
# -Wnon-noportable-include-path is a Clang diagnostic flag. See
# https://clang.llvm.org/docs/DiagnosticsReference.html#wnonportable-include-path
- -optP-Wno-nonportable-include-path
dependencies:
- base >= 4.14.3.0 && < 5
- Cabal >= 3.8.1.0
- aeson >= 2.0.3.0
- aeson-warning-parser
- ansi-terminal >= 1.0
- array
- async
- attoparsec
- base64-bytestring
- bytestring
- casa-client >= 0.0.2
- companion
- conduit
- conduit-extra
- containers
- crypton
- directory
- echo
- exceptions
- extra
- file-embed
- filelock
- filepath
- fsnotify >= 0.4.1
- generic-deriving
- ghc-boot
- hi-file-parser >= 0.1.4.0
- hpack >= 0.35.3
- hpc
- http-client
- http-client-tls >= 0.3.6.2
- http-conduit
- http-download >= 0.2.1.0
- http-types
- memory
- microlens
- mtl
- mustache
- neat-interpolation
- open-browser
- optparse-applicative >= 0.18.1.0
- pantry >= 0.9.2
- path
- path-io
# In order for Cabal (the tool) to build Stack, it needs to be told of the
# upper bound on persistent. See
# https://github.com/commercialhaskell/stack/pull/5677#issuecomment-1193318542
- persistent >= 2.14.0.0 && < 2.15
- persistent-sqlite
- pretty
- process >= 1.6.13.2
- project-template
- random
- rio >= 0.1.22.0
- rio-prettyprint >= 0.1.5.0
- split
- stm
- tar
- template-haskell
- text
- time
- transformers
- unix-compat
- unordered-containers
- vector
- yaml
- zlib
when:
- condition: os(windows)
  then:
    cpp-options: -DWINDOWS
    dependencies:
    - Win32
  else:
    verbatim: |
      build-tool-depends:
          hsc2hs:hsc2hs
    dependencies:
    - unix
# See https://github.com/haskell/network/pull/552.
- condition: impl(ghc >= 9.4.5) && os(windows)
  dependencies: network >= 3.1.2.9
- condition: flag(developer-mode)
  then:
    cpp-options: -DSTACK_DEVELOPER_MODE_DEFAULT=True
  else:
    cpp-options: -DSTACK_DEVELOPER_MODE_DEFAULT=False
library:
  source-dirs: src
  ghc-options:
  - -Widentities
  generated-exposed-modules:
  - Build_stack
  - Paths_stack
  exposed-modules:
  - Control.Concurrent.Execute
  - Data.Attoparsec.Args
  - Data.Attoparsec.Combinators
  - Data.Attoparsec.Interpreter
  - Data.Monoid.Map
  - Network.HTTP.StackClient
  - Options.Applicative.Args
  - Options.Applicative.Builder.Extra
  - Options.Applicative.Complicated
  - Path.CheckInstall
  - Path.Extended
  - Path.Extra
  - Path.Find
  - Stack
  - Stack.Build
  - Stack.Build.Cache
  - Stack.Build.ConstructPlan
  - Stack.Build.Execute
  - Stack.Build.Haddock
  - Stack.Build.Installed
  - Stack.Build.Source
  - Stack.Build.Target
  - Stack.BuildPlan
  - Stack.BuildInfo
  - Stack.CLI
  - Stack.Clean
  - Stack.ComponentFile
  - Stack.Config
  - Stack.Config.Build
  - Stack.Config.Docker
  - Stack.Config.Nix
  - Stack.ConfigCmd
  - Stack.Constants
  - Stack.Constants.Config
  - Stack.Constants.StackProgName
  - Stack.Coverage
  - Stack.DefaultColorWhen
  - Stack.Docker
  - Stack.DockerCmd
  - Stack.Dot
  - Stack.Eval
  - Stack.Exec
  - Stack.FileWatch
  - Stack.GhcPkg
  - Stack.Ghci
  - Stack.Ghci.Script
  - Stack.Hoogle
  - Stack.IDE
  - Stack.Init
  - Stack.List
  - Stack.Ls
  - Stack.Lock
  - Stack.New
  - Stack.Nix
  - Stack.Options.BenchParser
  - Stack.Options.BuildMonoidParser
  - Stack.Options.BuildParser
  - Stack.Options.CleanParser
  - Stack.Options.ConfigParser
  - Stack.Options.Completion
  - Stack.Options.DockerParser
  - Stack.Options.DotParser
  - Stack.Options.EvalParser
  - Stack.Options.ExecParser
  - Stack.Options.GhcBuildParser
  - Stack.Options.GhciParser
  - Stack.Options.GhcVariantParser
  - Stack.Options.GlobalParser
  - Stack.Options.HaddockParser
  - Stack.Options.HpcReportParser
  - Stack.Options.InitParser
  - Stack.Options.LogLevelParser
  - Stack.Options.LsParser
  - Stack.Options.NewParser
  - Stack.Options.NixParser
  - Stack.Options.PackageParser
  - Stack.Options.PathParser
  - Stack.Options.ResolverParser
  - Stack.Options.SDistParser
  - Stack.Options.ScriptParser
  - Stack.Options.SetupParser
  - Stack.Options.TestParser
  - Stack.Options.UpgradeParser
  - Stack.Options.UploadParser
  - Stack.Options.Utils
  - Stack.Package
  - Stack.PackageDump
  - Stack.PackageFile
  - Stack.Path
  - Stack.Prelude
  - Stack.Query
  - Stack.Runners
  - Stack.Script
  - Stack.SDist
  - Stack.Setup
  - Stack.Setup.Installed
  - Stack.SetupCmd
  - Stack.SourceMap
  - Stack.Storage.Project
  - Stack.Storage.User
  - Stack.Storage.Util
  - Stack.Templates
  - Stack.Types.AddCommand
  - Stack.Types.AllowNewerDeps
  - Stack.Types.ApplyGhcOptions
  - Stack.Types.ApplyProgOptions
  - Stack.Types.Build
  - Stack.Types.Build.Exception
  - Stack.Types.BuildConfig
  - Stack.Types.BuildOpts
  - Stack.Types.CabalConfigKey
  - Stack.Types.Cache
  - Stack.Types.Casa
  - Stack.Types.ColorWhen
  - Stack.Types.CompilerBuild
  - Stack.Types.CompilerPaths
  - Stack.Types.Compiler
  - Stack.Types.Config
  - Stack.Types.Config.Exception
  - Stack.Types.ConfigMonoid
  - Stack.Types.ConfigureOpts
  - Stack.Types.Curator
  - Stack.Types.Dependency
  - Stack.Types.Docker
  - Stack.Types.DockerEntrypoint
  - Stack.Types.DownloadInfo
  - Stack.Types.DumpLogs
  - Stack.Types.DumpPackage
  - Stack.Types.EnvConfig
  - Stack.Types.EnvSettings
  - Stack.Types.ExtraDirs
  - Stack.Types.GHCDownloadInfo
  - Stack.Types.GHCVariant
  - Stack.Types.GhcOptionKey
  - Stack.Types.GhcOptions
  - Stack.Types.GhcPkgId
  - Stack.Types.GlobalOpts
  - Stack.Types.GlobalOptsMonoid
  - Stack.Types.IsMutable
  - Stack.Types.LockFileBehavior
  - Stack.Types.NamedComponent
  - Stack.Types.Nix
  - Stack.Types.Package
  - Stack.Types.PackageFile
  - Stack.Types.PackageName
  - Stack.Types.ParentMap
  - Stack.Types.Platform
  - Stack.Types.Project
  - Stack.Types.ProjectAndConfigMonoid
  - Stack.Types.ProjectConfig
  - Stack.Types.PvpBounds
  - Stack.Types.Resolver
  - Stack.Types.Runner
  - Stack.Types.SCM
  - Stack.Types.SetupInfo
  - Stack.Types.SourceMap
  - Stack.Types.StackYamlLoc
  - Stack.Types.Storage
  - Stack.Types.TemplateName
  - Stack.Types.UnusedFlags
  - Stack.Types.Version
  - Stack.Types.VersionedDownloadInfo
  - Stack.Uninstall
  - Stack.Unpack
  - Stack.Update
  - Stack.Upgrade
  - Stack.Upload
  - System.Info.ShortPathName
  - System.Permissions
  - System.Process.Pager
  - System.Terminal
  when:
  - condition: 'os(windows)'
    then:
      source-dirs: src/windows/
    else:
      source-dirs: src/unix/
      c-sources: src/unix/cbits/uname.c
  - condition: ! '!(flag(disable-git-info))'
    cpp-options: -DUSE_GIT_INFO
    dependencies:
    - githash
    - optparse-simple
  - condition: flag(hide-dependency-versions)
    cpp-options: -DHIDE_DEP_VERSIONS
  - condition: flag(supported-build)
    cpp-options: -DSUPPORTED_BUILD
executables:
  stack:
    main: Main.hs
    source-dirs: app
    ghc-options:
    - -threaded
    - -rtsopts
    dependencies:
    - stack
    when:
    - condition: flag(static)
      ld-options:
      - -static
      - -pthread
  stack-integration-test:
    main: IntegrationSpec.hs
    source-dirs:
    - tests/integration
    - tests/integration/lib
    ghc-options:
    - -threaded
    - -rtsopts
    - -with-rtsopts=-N
    dependencies:
    - filepath
    - hspec
    - optparse-generic
    when:
    - condition: ! '!(flag(integration-tests))'
      buildable: false
    - condition: flag(static)
      ld-options:
      - -static
      - -pthread
tests:
  stack-unit-test:
    main: Spec.hs
    source-dirs: tests/unit
    when:
    - condition: 'os(windows)'
      then:
        source-dirs: tests/unit/windows/
      else:
        source-dirs: tests/unit/unix/
    ghc-options:
    - -threaded
    dependencies:
    - QuickCheck
    - hspec
    - raw-strings-qq
    - stack
    verbatim: |
      build-tool-depends:
          hspec-discover:hspec-discover
flags:
  static:
    description: >-
      When building the Stack executable, or the stack-integration-test
      executable, pass the -static and -pthread flags to the linker used by GHC.
    manual: true
    default: false
  disable-git-info:
    description: >-
      Disable inclusion of current Git information in the Stack executable when
      it is built.
    manual: true
    default: false
  hide-dependency-versions:
    description: >-
      Hides dependency versions from 'stack --version'. Used only when building
      a Stack executable for official release. Note to packagers/distributors:
      DO NOT OVERRIDE THIS FLAG IF YOU ARE BUILDING STACK ANY OTHER WAY (e.g.
      using Cabal or from Hackage), as it makes debugging support requests more
      difficult.
    manual: true
    default: false
  integration-tests:
    description: Run the integration test suite.
    manual: true
    default: false
  supported-build:
    description: >-
      If false, causes 'stack --version' to issue a warning about the build
      being unsupported. Used only when building a Stack executable for official
      release. Note to packagers/distributors: DO NOT OVERRIDE THIS FLAG IF YOU
      ARE BUILDING STACK ANY OTHER WAY (e.g. using Cabal or from Hackage), as it
      makes debugging support requests more difficult.
    manual: true
    default: false
  developer-mode:
    description: >-
      By default, output extra developer information.
    manual: true
    default: false<|MERGE_RESOLUTION|>--- conflicted
+++ resolved
@@ -2,11 +2,7 @@
 spec-version: 0.35.0
 
 name: stack
-<<<<<<< HEAD
-version: '2.14.0'
-=======
 version: '2.13.0.2'
->>>>>>> b5a350a7
 synopsis: The Haskell Tool Stack
 description: |
   Please see the documentation at <https://docs.haskellstack.org>
